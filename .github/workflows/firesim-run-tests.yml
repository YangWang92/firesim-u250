--- conflicted
+++ resolved
@@ -169,17 +169,8 @@
       TERM: xterm-256-color
     steps:
       - uses: actions/checkout@v2
-<<<<<<< HEAD
-      - uses: ./.github/actions/job-start
-        id: job-start
       - name: Run .yaml API verification tests
         run: .github/scripts/run-yaml-api-tests.py
-        if: steps.job-start.outputs.run_result != 'success'
-      - uses: ./.github/actions/job-end
-=======
-      - name: Run .ini API verification tests
-        run: .github/scripts/run-ini-api-tests.py
->>>>>>> ca3657f3
 
   run-vitis-compile:
     name: run-vitis-compile
