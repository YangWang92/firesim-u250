name: firesim-ci-process

on:
  # run ci when pring to main (note: ci runs on the merge commit of the pr!)
  pull_request:
    branches:
      - main
      - stable

env:
  PERSONAL_ACCESS_TOKEN: ${{ secrets.GH_A_PERSONAL_ACCESS_TOKEN }}
  GITHUB_TOKEN: ${{ secrets.GITHUB_TOKEN }}
  AWS-ACCESS-KEY-ID: ${{ secrets.AWS_ACCESS_KEY_ID }}
  AWS-SECRET-ACCESS-KEY: ${{ secrets.AWS_SECRET_ACCESS_KEY }}
  AWS-DEFAULT-REGION: ${{ secrets.AWS_DEFAULT_REGION }}
  FIRESIM_PEM: ${{ secrets.FIRESIM_PEM }}
  MANAGER_FIRESIM_LOCATION: "~/firesim"
  LANG: "en_US.UTF-8" # required by SBT when it sees boost directories
  LANGUAGE: "en_US:en"
  LC_ALL: "en_US.UTF-8"
  CI_LABEL_DEBUG: ${{ contains(github.event.pull_request.labels.*.name, 'ci:debug') }}

jobs:
  cancel-prior-workflows:
    name: cancel-prior-workflows
    runs-on: ubuntu-20.04
    steps:
      - name: Cancel previous workflow runs
        uses: styfle/cancel-workflow-action@0.9.1
        with:
          access_token: ${{ github.token }}

  # Set up a set of boolean conditions to control which branches of the CI
  # workflow will execute This is based off the conditional job execution
  # example here: https://github.com/dorny/paths-filter#examples
  change-filters:
    name: filter-jobs-on-changes
    runs-on: ubuntu-20.04
    # Queried by downstream jobs to determine if they should run.
    outputs:
      needs-manager: ${{ steps.filter.outputs.all_count != steps.filter.outputs.skip-manager_count }}
      both-conda-reqs-lock-modified: ${{ ((steps.filter.outputs.conda-reqs == 'false') && (steps.filter.outputs.conda-lock == 'false')) || ((steps.filter.outputs.conda-reqs == 'true') && (steps.filter.outputs.conda-lock == 'true')) }}
    steps:
      - uses: actions/checkout@v3
      - uses: dorny/paths-filter@v2
        id: filter
        with:
          filters: |
            all:
              - '**'

            # If any of the files changed match, do a doc build
            docs: &docs-filter
              - 'docs/**'
              - '.readthedocs.yml'

            # If all files match to this filter, skip the main ci pipeline
            skip-manager:
              - *docs-filter
              - '**/*.md'
              - '**/.gitignore'
              - '.github/ISSUE_TEMPLATE/**'

            # If conda requirements was modified ensure the lock file is re-generated
            conda-reqs:
                - 'conda-reqs.yaml'

            # If conda requirements was modified ensure the lock file is re-generated
            conda-lock:
                - 'conda-reqs.conda-lock.yml'

  # Note: This doesn't check if the lock file is synced/faithful to the requirements file.
  # This just ensures that both were modified in the same PR (ideally the lock file was regenerated
  # from the requirements file). This job only runs when that condition is not met and
  # so always fails.
  check-conda-lock-modified:
    name: check-conda-lock-modified
    needs: change-filters
    if: needs.change-filters.outputs.both-conda-reqs-lock-modified == 'false'
    runs-on: ubuntu-20.04
    steps:
      - name: Check conda lock file was regenerated with conda requirements file
        run: |
          echo "ERROR: Either the conda-reqs.yaml or conda-reqs.conda-lock.yml was not updated properly. See the developer docs for more information"
          false

  setup-self-hosted-manager:
    name: setup-self-hosted-manager
    needs: change-filters
    if: needs.change-filters.outputs.needs-manager == 'true'
    runs-on: ubuntu-20.04
    steps:
      - uses: actions/checkout@v3
      - name: Install Python CI requirements
        uses: ./.github/actions/repo-setup-aws
      - name: Launch AWS instance used for the FireSim manager (instance info found here)
        run: ./.github/scripts/launch-manager-instance.py
      - name: Setup N Github Actions Runners on AWS instance
        run: ./.github/scripts/setup-manager-self-hosted.py
      - name: Catch potentially orphaned manager
        if: ${{ (env.CI_LABEL_DEBUG != 'true') && (failure() || cancelled()) }}
        uses: ./.github/actions/change-workflow-instance-states
        with:
          new-state: terminate
          github-token: ${{ secrets.GH_A_PERSONAL_ACCESS_TOKEN }}

  setup-manager:
    name: setup-manager
    needs: [setup-self-hosted-manager]
    runs-on: ${{ github.run_id }}
    steps:
      - uses: actions/checkout@v3
      - name: Install FireSim pem
        run: ./.github/scripts/install-firesim-pem.py
      - name: Setup FireSim repo (.pem, build-setup.sh, AWS credentials, submodules) and CI daemons
        run: ./.github/scripts/initialize-repo.py
      - name: Run AWS configure
        run: ./.github/scripts/run-aws-configure.py
      - name: Setup Workflow monitor
        if: ${{ (env.CI_LABEL_DEBUG != 'true') }}
        uses: ./.github/actions/setup-workflow-monitor
        with:
          max-runtime-hours: 10
      - name: Initial Scala compilation
        uses: ./.github/actions/initial-scala-compile
      - name: Catch potentially orphaned manager
        if: ${{ (env.CI_LABEL_DEBUG != 'true') && (failure() || cancelled()) }}
        uses: ./.github/actions/change-workflow-instance-states
        with:
          new-state: terminate
          github-token: ${{ secrets.GH_A_PERSONAL_ACCESS_TOKEN }}

  build-default-workloads:
    # Conditionally build rootfs images only if deploying to FPGA to save CI resources
    # https://stackoverflow.com/questions/62325286/run-github-actions-when-pull-requests-have-a-specific-label/62331521#comment122159108_62331521
    if: contains(github.event.pull_request.labels.*.name, 'ci:fpga-deploy')
    name: build-default-workloads
    needs: [setup-manager]
    runs-on: ${{ github.run_id }}
    env:
      TERM: xterm-256-color
    steps:
      - uses: actions/checkout@v3
      - name: Build default workloads (FireMarshal and paper workloads)
        run: .github/scripts/build-default-workloads.py

  run-manager-pytests:
    name: run-manager-pytests
    needs: [setup-manager]
    runs-on: ${{ github.run_id }}
    env:
      TERM: xterm-256-color
    steps:
      - uses: actions/checkout@v3
      - name: Run pytests
        run: .github/scripts/run-manager-pytests.py

  run-python-typecheck:
    name: run-python-typecheck
    needs: [setup-manager]
    runs-on: ${{ github.run_id }}
    env:
      TERM: xterm-256-color
    steps:
      - uses: actions/checkout@v3
      - name: Run mypy type checker
        run: .github/scripts/run-mypy-typechecker.py

  run-scalafmt-check:
    name: run-scalafmt-check
    needs: [setup-manager]
    runs-on: ${{ github.run_id }}
    env:
      TERM: xterm-256-color
    steps:
      - uses: actions/checkout@v3
      - name: Run Scalafmt on FireSim Scala main sources
        run: .github/scripts/run-scalafmt-check.py

  run-check-docs-generated-components:
    name: run-check-docs-generated-components
    needs: [setup-manager]
    runs-on: ${{ github.run_id }}
    env:
      TERM: xterm-256-color
    steps:
      - uses: actions/checkout@v3
      - name: Check docs components that require manual re-generation (e.g. config_runtime.yaml example, help output)
        run: ./.github/scripts/check-docs-generated-components.py

  build-f1-driver:
    name: build-f1-driver
    needs: [setup-manager]
    runs-on: ${{ github.run_id }}
    env:
      TERM: xterm-256-color
    steps:
      - uses: actions/checkout@v3
      - name: Runs compilation of F1 driver for the make-default tuple
        run: ./.github/scripts/build-f1-driver.py

  run-test-groupA:
    name: run-test-groupA
    needs: [build-f1-driver]
    runs-on: ${{ github.run_id }}
    env:
      TERM: xterm-256-color
    steps:
      - uses: actions/checkout@v3
      - name: Run CIGroupA Scala tests
        uses: ./.github/actions/run-scala-test
        with:
          test-name: "CIGroupA"

  run-test-groupB:
    name: run-test-groupB
    needs: [run-test-groupA]
    runs-on: ${{ github.run_id }}
    env:
      TERM: xterm-256-color
    steps:
      - uses: actions/checkout@v3
      - name: Run CIGroupB Scala tests
        uses: ./.github/actions/run-scala-test
        with:
          test-name: "CIGroupB"

  run-chipyard-tests:
    name: run-chipyard-tests
    needs: [run-test-groupB]
    runs-on: ${{ github.run_id }}
    env:
      TERM: xterm-256-color
    steps:
      - uses: actions/checkout@v3
      - name: Run other (CITests) Scala tests
        uses: ./.github/actions/run-scala-test
        with:
          target-project: "firesim"
          test-package: "firesim.firesim"
          test-name: "CITests"

  run-basic-linux-poweroff:
    if: contains(github.event.pull_request.labels.*.name, 'ci:fpga-deploy')
    name: run-basic-linux-poweroff
    needs: [build-default-workloads]
    runs-on: ${{ github.run_id }}
    env:
      TERM: xterm-256-color
    steps:
      - uses: actions/checkout@v3
      - name: Run linux-poweroff test w/ AWS EC2 run farm
        run: .github/scripts/run-linux-poweroff.py

  run-basic-linux-poweroff-externally-provisioned:
    if: contains(github.event.pull_request.labels.*.name, 'ci:fpga-deploy')
    name: run-basic-linux-poweroff-externally-provisioned
    needs: [build-default-workloads]
    runs-on: ${{ github.run_id }}
    env:
      TERM: xterm-256-color
    steps:
      - uses: actions/checkout@v3
      - name: Run linux-poweroff test w/ externally provisioned (AWS EC2) run farm
        run: .github/scripts/run-linux-poweroff-externally-provisioned.py

<<<<<<< HEAD
  run-basic-linux-poweroff-vitis:
    if: contains(github.event.pull_request.labels.*.name, 'ci:fpga-deploy')
    name: run-basic-linux-poweroff-vitis
    runs-on: local-fpga
    env:
      TERM: xterm-256-color
    steps:
      # This forces a fresh clone of the repo during the `checkout` step
      # to resolve stale submodule URLs. See https://github.com/ucb-bar/chipyard/pull/1156.
      - name: Delete old checkout
        run: |
          rm -rf ${{ github.workspace }}/* || true
          rm -rf ${{ github.workspace }}/.* || true
      - uses: actions/checkout@v3
      - name: Run simple linux poweroff test w/ vitis
        run: .github/scripts/run-linux-poweroff-vitis.py
=======
# AJG: disable temporarily due to local CI machine issues
#  run-basic-linux-poweroff-vitis:
#    if: contains(github.event.pull_request.labels.*.name, 'ci:fpga-deploy')
#    name: run-basic-linux-poweroff-vitis
#    runs-on: local-fpga
#    env:
#      TERM: xterm-256-color
#    steps:
#      # This forces a fresh clone of the repo during the `checkout` step
#      # to resolve stale submodule URLs. See https://github.com/ucb-bar/chipyard/pull/1156.
#      - name: Delete old checkout
#        run: |
#          rm -rf ${{ github.workspace }}/* || true
#          rm -rf ${{ github.workspace }}/.* || true
#      - uses: actions/checkout@v2
#      - name: Run simple linux poweroff test w/ vitis
#        run: .github/scripts/run-linux-poweroff-vitis.py
>>>>>>> dacae820

  documentation-check:
    name: documentation-check
    needs: change-filters
    runs-on: ubuntu-20.04
    container:
      image: firesim/firesim-ci:v1.3
      options: --entrypoint /bin/bash
      env:
        JVM_MEMORY: 3500M # Default JVM maximum heap limit
    steps:
      - uses: actions/checkout@v3
      - uses: ./.github/actions/job-start
        id: job-start
      - name: Check that documentation builds with no warnings/errors
        if: steps.job-start.outputs.run_result != 'success'
        run: |
          sudo yum update -y
          sudo yum install -y python3-pip make
          sudo pip3 install -r docs/requirements.txt
          make -C docs html
      - name: Show error log and dump objects.inv from sphinx if failed
        if: ${{ steps.job-start.outputs.run_result != 'success' && failure() }}
        run: |
          python3 -m sphinx.ext.intersphinx docs/_build/html/objects.inv
          cat /tmp/sphinx-err*.log
      - uses: ./.github/actions/job-end

  clang-format:
    name: clang-format
    runs-on: ubuntu-20.04
    steps:
      # Clone the repository (shallow to save time).
      - name: Checkout sources
        uses: actions/checkout@v3
        with:
          fetch-depth: 2
          submodules: false

      # Install clang-format
      - name: Install clang-format
        run: |
          sudo apt update
          sudo apt install clang-format -y

      # Run 'clang-format', comparing against the base commit hash.
      # If anything got reformatted, fail and output a patch.
      - name: Run clang-format
        run: |
          git fetch --recurse-submodules=no origin ${{ github.base_ref }}
          DIFF_COMMIT=$(git rev-parse origin/${{ github.base_ref }})
          git clang-format $DIFF_COMMIT
          git diff --ignore-submodules > clang-format.patch
          if [ -s clang-format.patch ]; then
            echo "error: clang-format had to fix the following files:"
            git diff --ignore-submodules --name-only
            echo "----- 8< ---- PATCH ----- 8< ----"
            cat clang-format.patch
            echo "----- 8< ---- PATCH ----- 8< ----"
            git checkout .
            exit 1
          fi<|MERGE_RESOLUTION|>--- conflicted
+++ resolved
@@ -264,24 +264,6 @@
       - name: Run linux-poweroff test w/ externally provisioned (AWS EC2) run farm
         run: .github/scripts/run-linux-poweroff-externally-provisioned.py
 
-<<<<<<< HEAD
-  run-basic-linux-poweroff-vitis:
-    if: contains(github.event.pull_request.labels.*.name, 'ci:fpga-deploy')
-    name: run-basic-linux-poweroff-vitis
-    runs-on: local-fpga
-    env:
-      TERM: xterm-256-color
-    steps:
-      # This forces a fresh clone of the repo during the `checkout` step
-      # to resolve stale submodule URLs. See https://github.com/ucb-bar/chipyard/pull/1156.
-      - name: Delete old checkout
-        run: |
-          rm -rf ${{ github.workspace }}/* || true
-          rm -rf ${{ github.workspace }}/.* || true
-      - uses: actions/checkout@v3
-      - name: Run simple linux poweroff test w/ vitis
-        run: .github/scripts/run-linux-poweroff-vitis.py
-=======
 # AJG: disable temporarily due to local CI machine issues
 #  run-basic-linux-poweroff-vitis:
 #    if: contains(github.event.pull_request.labels.*.name, 'ci:fpga-deploy')
@@ -296,10 +278,9 @@
 #        run: |
 #          rm -rf ${{ github.workspace }}/* || true
 #          rm -rf ${{ github.workspace }}/.* || true
-#      - uses: actions/checkout@v2
+#      - uses: actions/checkout@v3
 #      - name: Run simple linux poweroff test w/ vitis
 #        run: .github/scripts/run-linux-poweroff-vitis.py
->>>>>>> dacae820
 
   documentation-check:
     name: documentation-check
