--- conflicted
+++ resolved
@@ -9,23 +9,13 @@
 diff config_hwdb.yaml sample-backup-configs/sample_config_hwdb.yaml
 local_diff_rc=$?
 
-<<<<<<< HEAD
-echo "Diffing sample_config_hwdb.yaml against origin/dev:"
-git diff --exit-code origin/dev -- sample-backup-configs/sample_config_hwdb.yaml
-remote_diff_rc=$?
-
-if [[ $local_diff_rc = 0 && $remote_diff_rc = 0 ]]; then
-    echo "Local HWDB does not differ from origin/dev."
-    echo "Did you update config_hwdb.yaml with new AGFIs?"
-=======
-echo "Diffing sample_config_hwdb.ini against origin/main:"
-git diff --exit-code origin/main -- sample-backup-configs/sample_config_hwdb.ini
+echo "Diffing sample_config_hwdb.yaml against origin/main:"
+git diff --exit-code origin/main -- sample-backup-configs/sample_config_hwdb.yaml
 remote_diff_rc=$?
 
 if [[ $local_diff_rc = 0 && $remote_diff_rc = 0 ]]; then
     echo "Local HWDB does not differ from origin/main."
-    echo "Did you update config_hwdb.ini with new AGFIs?"
->>>>>>> ca3657f3
+    echo "Did you update config_hwdb.yaml with new AGFIs?"
     exit 1
 fi
 
