--- conflicted
+++ resolved
@@ -10,48 +10,28 @@
 import yaml
 import os
 import sys
-<<<<<<< HEAD
-from fabric.api import prefix, local # type: ignore
-
-from awstools.awstools import *
-from awstools.afitools import *
-=======
 from fabric.api import prefix, settings, local # type: ignore
 
 from awstools.awstools import aws_resource_names
 from awstools.afitools import get_firesim_tagval_for_agfi
->>>>>>> f2887d39
 from runtools.firesim_topology_with_passes import FireSimTopologyWithPasses
 from runtools.workload import WorkloadConfig
 from runtools.run_farm import RunFarm
 from util.streamlogger import StreamLogger
-<<<<<<< HEAD
 from util.inheritors import inheritors
-
-from typing import Dict, List, Any, Optional
-import argparse
-
-LOCAL_DRIVERS_BASE = "../sim/output/"
-LOCAL_SYSROOT_LIB = "../sim/lib-install/lib/"
-=======
 
 from typing import Optional, Dict, Any, List, Sequence, TYPE_CHECKING
 import argparse # this is not within a if TYPE_CHECKING: scope so the `register_task` in FireSim can evaluate it's annotation
 if TYPE_CHECKING:
     from runtools.utils import MacAddress
 
-LOCAL_DRIVERS_BASE = "../sim/output/f1/"
->>>>>>> f2887d39
+LOCAL_DRIVERS_BASE = "../sim/output/"
 CUSTOM_RUNTIMECONFS_BASE = "../sim/custom-runtime-configs/"
 
 rootLogger = logging.getLogger()
 
 class RuntimeHWConfig:
-<<<<<<< HEAD
-    """ A pythonic version of the entires in config_hwdb.ini """
-=======
     """ A pythonic version of the entires in config_hwdb.yaml """
->>>>>>> f2887d39
     name: str
     platform: str
     agfi: str
@@ -122,15 +102,6 @@
             runtime_conf_local = CUSTOM_RUNTIMECONFS_BASE + my_runtimeconfig
         return runtime_conf_local
 
-<<<<<<< HEAD
-    def get_boot_simulation_command(self, slotid: int, all_macs: List[Optional[MacAddress]],
-            all_rootfses: List[Optional[str]], all_linklatencies: List[Optional[str]],
-            all_netbws: List[Optional[str]], profile_interval: str,
-            all_bootbinaries: List[str], trace_enable: str,
-            trace_select: str, trace_start: str, trace_end: str,
-            trace_output_format: str,
-            autocounter_readrate: str, all_shmemportnames: str,
-=======
     def get_boot_simulation_command(self, slotid: int, all_macs: Sequence[Optional[MacAddress]],
             all_rootfses: Sequence[Optional[str]], all_linklatencies: Sequence[Optional[int]],
             all_netbws: Sequence[Optional[int]], profile_interval: int,
@@ -138,7 +109,6 @@
             trace_select: str, trace_start: str, trace_end: str,
             trace_output_format: str,
             autocounter_readrate: int, all_shmemportnames: List[str],
->>>>>>> f2887d39
             enable_zerooutdram: bool, disable_asserts_arg: bool,
             print_start: str, print_end: str,
             enable_print_cycle_prefix: bool) -> str:
@@ -193,19 +163,10 @@
         #other = "+binary_file={}".format(self.xclbin) if self.platform == "vitis" else ""
 
         # TODO: supernode support (tracefile, trace-select.. etc)
-<<<<<<< HEAD
         basecommand = f"""screen -S {screen_name} -d -m bash -c "script -f -c 'stty intr ^] && sudo ./{driver} +permissive $(sed \':a;N;$!ba;s/\\n/ /g\' {runtimeconf}) {run_device_placement} +profile-interval={profile_interval} {zero_out_dram} {disable_asserts} {command_macs} {command_rootfses} {command_niclogs} {command_blkdev_logs}  {tracefile} +trace-select={trace_select} +trace-start={trace_start} +trace-end={trace_end} +trace-output-format={trace_output_format} {dwarf_file_name} +autocounter-readrate={autocounter_readrate} {autocounterfile} {command_dromajo} {print_cycle_prefix} +print-start={print_start} +print-end={print_end} {command_linklatencies} {command_netbws}  {command_shmemportnames} +permissive-off {command_bootbinaries} && stty intr ^c' uartlog"; sleep 1"""
 
         return basecommand
 
-=======
-        basecommand = f"""screen -S fsim{slotid} -d -m bash -c "script -f -c 'stty intr ^] && sudo ./{driver} +permissive $(sed \':a;N;$!ba;s/\\n/ /g\' {runtimeconf}) +slotid={slotid} +profile-interval={profile_interval} {zero_out_dram} {disable_asserts} {command_macs} {command_rootfses} {command_niclogs} {command_blkdev_logs}  {tracefile} +trace-select={trace_select} +trace-start={trace_start} +trace-end={trace_end} +trace-output-format={trace_output_format} {dwarf_file_name} +autocounter-readrate={autocounter_readrate} {autocounterfile} {command_dromajo} {print_cycle_prefix} +print-start={print_start} +print-end={print_end} {command_linklatencies} {command_netbws}  {command_shmemportnames} +permissive-off {command_bootbinaries} && stty intr ^c' uartlog"; sleep 1"""
-
-        return basecommand
-
-
-
->>>>>>> f2887d39
     def get_kill_simulation_command(self) -> str:
         driver = self.get_local_driver_binaryname()
         # Note that pkill only works for names <=15 characters
@@ -272,19 +233,8 @@
 
 class InnerRuntimeConfiguration:
     """ Pythonic version of config_runtime.yaml """
-<<<<<<< HEAD
     run_farm_requested_name: str
     run_farm_dispatcher: RunFarm
-=======
-    runfarmtag: str
-    f1_16xlarges_requested: int
-    f1_4xlarges_requested: int
-    m4_16xlarges_requested: int
-    f1_2xlarges_requested: int
-    run_instance_market: str
-    spot_interruption_behavior: str
-    spot_max_price: str
->>>>>>> f2887d39
     topology: str
     no_net_num_nodes: int
     linklatency: int
@@ -303,24 +253,14 @@
     disable_asserts: bool
     print_start: str
     print_end: str
-<<<<<<< HEAD
-    print_cycle_prefix: int
-=======
     print_cycle_prefix: bool
->>>>>>> f2887d39
     workload_name: str
     suffixtag: str
     terminateoncompletion: bool
 
-<<<<<<< HEAD
     def __init__(self, runtimeconfigfile: str, runfarmconfigfile: str, configoverridedata: str) -> None:
 
         runtime_configfile = None
-=======
-    def __init__(self, runtimeconfigfile: str, configoverridedata: str) -> None:
-
-        runtime_dict = None
->>>>>>> f2887d39
         with open(runtimeconfigfile, "r") as yaml_file:
             runtime_configfile = yaml.safe_load(yaml_file)
 
@@ -407,7 +347,6 @@
 class RuntimeConfig:
     """ This class manages the overall configuration of the manager for running
     simulation tasks. """
-<<<<<<< HEAD
     launch_time: str
     args: argparse.Namespace
     runtimehwdb: RuntimeHWDB
@@ -415,8 +354,6 @@
     run_farm: RunFarm
     workload: WorkloadConfig
     firesim_topology_with_passes: FireSimTopologyWithPasses
-=======
->>>>>>> f2887d39
 
     def __init__(self, args: argparse.Namespace) -> None:
         """ This reads runtime configuration files, massages them into formats that
