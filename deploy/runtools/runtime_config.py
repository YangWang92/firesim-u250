""" This file manages the overall configuration of the system for running
simulation tasks. """

from __future__ import print_function

from time import strftime, gmtime
import ConfigParser
import pprint
import logging

from fabric.api import *
from awstools.awstools import *
from awstools.afitools import *
from runtools.firesim_topology_with_passes import FireSimTopologyWithPasses
from runtools.workload import WorkloadConfig
from runtools.run_farm import RunFarm
from util.streamlogger import StreamLogger
import os


LOCAL_DRIVERS_BASE = "../sim/output/f1/"
LOCAL_DRIVERS_GENERATED_SRC = "../sim/generated-src/f1/"
CUSTOM_RUNTIMECONFS_BASE = "../sim/custom-runtime-configs/"

rootLogger = logging.getLogger()

class RuntimeHWConfig:
    """ A pythonic version of the entires in config_hwdb.ini """

    def __init__(self, name, hwconfig_dict):
        self.name = name
        self.agfi = hwconfig_dict['agfi']
        self.deploytriplet = hwconfig_dict['deploytripletoverride']
        self.deploytriplet = self.deploytriplet if self.deploytriplet != "None" else None
        if self.deploytriplet is not None:
            rootLogger.warning("Your config_hwdb.ini file is overriding a deploytriplet. Make sure you understand why!")
        self.customruntimeconfig = hwconfig_dict['customruntimeconfig']
        self.customruntimeconfig = self.customruntimeconfig if self.customruntimeconfig != "None" else None
        # note whether we've built a copy of the simulation driver for this hwconf
        self.driver_built = False

    def get_deploytriplet_for_config(self):
        """ Get the deploytriplet for this configuration. This memoizes the request
        to the AWS AGFI API."""
        if self.deploytriplet is not None:
            return self.deploytriplet
        rootLogger.debug("Setting deploytriplet by querying the AGFI's description.")
        self.deploytriplet = get_firesim_tagval_for_agfi(self.agfi,
                                                         'firesim-deploytriplet')
    def get_design_name(self):
        """ Returns the name used to prefix MIDAS-emitted files. (The DESIGN make var) """
        my_deploytriplet = self.get_deploytriplet_for_config()
        my_design = my_deploytriplet.split("-")[0]
        return my_design

    def get_local_driver_binaryname(self):
        """ Get the name of the driver binary. """
        return self.get_design_name() + "-f1"

    def get_local_driver_path(self):
        """ return relative local path of the driver used to run this sim. """
        my_deploytriplet = self.get_deploytriplet_for_config()
        drivers_software_base = LOCAL_DRIVERS_BASE + "/" + my_deploytriplet + "/"
        fpga_driver_local = drivers_software_base + self.get_local_driver_binaryname()
        return fpga_driver_local

    def get_local_runtimeconf_binaryname(self):
        """ Get the name of the runtimeconf file. """
        return "runtime.conf" if self.customruntimeconfig is None else self.customruntimeconfig

    def get_local_runtime_conf_path(self):
        """ return relative local path of the runtime conf used to run this sim. """
        my_deploytriplet = self.get_deploytriplet_for_config()
        drivers_software_base = LOCAL_DRIVERS_BASE + "/" + my_deploytriplet + "/"
        my_runtimeconfig = self.customruntimeconfig
        if my_runtimeconfig is None:
            runtime_conf_local = drivers_software_base + "runtime.conf"
        else:
            runtime_conf_local = CUSTOM_RUNTIMECONFS_BASE + my_runtimeconfig
        return runtime_conf_local

    # TODO: Delete this and bake the assertion definitions into the Driver
    def get_local_assert_def_path(self):
        """ return relative local path of the synthesized assertion definitions. """
        my_deploytriplet = self.get_deploytriplet_for_config()
        gen_src_dir = LOCAL_DRIVERS_GENERATED_SRC + "/" + my_deploytriplet + "/"
        assert_def_local = gen_src_dir + self.get_design_name() + ".asserts"
        return assert_def_local

<<<<<<< HEAD
    def get_boot_simulation_command(self, macaddr, blkdev, slotid,
                                    linklatency, netbw, profile_interval, bootbin,
                                    trace_enable, trace_select, trace_start, trace_end, 
                                    autocounter_readrate, shmemportname):
        """ return the command used to boot the simulation. this has to have
        some external params passed to it, because not everything is contained
        in a runtimehwconfig. TODO: maybe runtimehwconfig should be renamed to
        pre-built runtime config? It kinda contains a mix of pre-built and
        runtime parameters currently. """

        tracefile = "+tracefile0=TRACEFILE" if trace_enable else ""
        autocounterfile = "+autocounter-filename0=AUTOCOUNTERFILE"

        # this monstrosity boots the simulator, inside screen, inside script
        # the sed is in there to get rid of newlines in runtime confs
        driver = self.get_local_driver_binaryname()
        runtimeconf = self.get_local_runtimeconf_binaryname()

        driverArgs = """+permissive $(sed \':a;N;$!ba;s/\\n/ /g\' {runtimeconf}) +macaddr0={macaddr} +slotid={slotid} +niclog0=niclog +trace-select0={trace_select} {tracefile} +trace-start0={trace_start} +trace-end0={trace_end} +autocounter-readrate0={autocounter_readrate} {autocounterfile} +linklatency0={linklatency} +netbw0={netbw} +profile-interval={profile_interval} +zero-out-dram +shmemportname0={shmemportname} +permissive-off +prog0={bootbin}""".format(
                slotid=slotid, runtimeconf=runtimeconf, macaddr=macaddr,
                linklatency=linklatency, netbw=netbw,
                profile_interval=profile_interval, shmemportname=shmemportname,
                bootbin=bootbin, tracefile=tracefile, trace_select=trace_select,
                trace_start=trace_start, trace_end=trace_end,
                autocounterfile=autocounterfile, autocounter_readrate=autocounter_readrate)

        if blkdev is not None:
            driverArgs += """ +blkdev0={blkdev}""".format(blkdev=blkdev)

        basecommand = """screen -S fsim{slotid} -d -m bash -c "script -f -c 'stty intr ^] && sudo ./{driver} {driverArgs} && stty intr ^c' uartlog"; sleep 1""".format(
                slotid=slotid, driver=driver, driverArgs=driverArgs)

        return basecommand


    def get_supernode_boot_simulation_command(self, slotid, all_macs,
=======
    def get_boot_simulation_command(self, slotid, all_macs,
>>>>>>> 535152b1
                                              all_rootfses, all_linklatencies,
                                              all_netbws, profile_interval,
                                              all_bootbinaries, trace_enable,
                                              trace_select, trace_start, trace_end,
                                              autocounter_readrate, all_shmemportnames):
        """ return the command used to boot the simulation. this has to have
        some external params passed to it, because not everything is contained
        in a runtimehwconfig. TODO: maybe runtimehwconfig should be renamed to
        pre-built runtime config? It kinda contains a mix of pre-built and
        runtime parameters currently. """

        tracefile = "+tracefile0=TRACEFILE" if trace_enable else ""
        autocounterfile = "+autocounter-filename0=AUTOCOUNTERFILE"

        # this monstrosity boots the simulator, inside screen, inside script
        # the sed is in there to get rid of newlines in runtime confs
        driver = self.get_local_driver_binaryname()
        runtimeconf = self.get_local_runtimeconf_binaryname()

        def array_to_plusargs(valuesarr, plusarg):
            args = []
            for index, arg in enumerate(valuesarr):
                if arg is not None:
                    args.append("""{}{}={}""".format(plusarg, index, arg))
            return " ".join(args) + " "

        command_macs = array_to_plusargs(all_macs, "+macaddr")
        command_rootfses = array_to_plusargs(all_rootfses, "+blkdev")
        command_linklatencies = array_to_plusargs(all_linklatencies, "+linklatency")
        command_netbws = array_to_plusargs(all_netbws, "+netbw")
        command_shmemportnames = array_to_plusargs(all_shmemportnames, "+shmemportname")

        command_bootbinaries = array_to_plusargs(all_bootbinaries, "+prog")
        zero_out_dram = "+zero-out-dram"

<<<<<<< HEAD

        basecommand = """screen -S fsim{slotid} -d -m bash -c "script -f -c 'stty intr ^] && sudo ./{driver} +permissive $(sed \':a;N;$!ba;s/\\n/ /g\' {runtimeconf}) +slotid={slotid} +profile-interval={profile_interval} +zero-out-dram {command_macs} {command_rootfses} +niclog0=niclog {tracefile}  +trace-select0={trace_select} +trace-start0={trace_start} +trace-end0={trace_end} +autocounter-readrate0={autocounter_readrate} {autocounterfile} {command_linklatencies} {command_netbws}  {command_shmemportnames} +permissive-off {command_bootbinaries} && stty intr ^c' uartlog"; sleep 1""".format(
=======
        basecommand = """screen -S fsim{slotid} -d -m bash -c "script -f -c 'stty intr ^] && sudo ./{driver} +permissive $(sed \':a;N;$!ba;s/\\n/ /g\' {runtimeconf}) +slotid={slotid} +profile-interval={profile_interval} {zero_out_dram} {command_macs} {command_rootfses} +niclog0=niclog {tracefile} +trace-start0={trace_start} +trace-end0={trace_end} {command_linklatencies} {command_netbws}  {command_shmemportnames} +permissive-off {command_bootbinaries} && stty intr ^c' uartlog"; sleep 1""".format(
>>>>>>> 535152b1
            slotid=slotid, driver=driver, runtimeconf=runtimeconf,
            command_macs=command_macs,
            command_rootfses=command_rootfses,
            command_linklatencies=command_linklatencies,
            command_netbws=command_netbws,
            profile_interval=profile_interval,
            zero_out_dram=zero_out_dram,
            command_shmemportnames=command_shmemportnames,
            command_bootbinaries=command_bootbinaries, trace_select=trace_select,
            trace_start=trace_start, trace_end=trace_end, tracefile=tracefile,
            autocountefile=autocounterfile, autocounter_readrate=autocounter_readrate)

        return basecommand



    def get_kill_simulation_command(self):
        driver = self.get_local_driver_binaryname()
        # Note that pkill only works for names <=15 characters
        return """sudo pkill -SIGKILL {driver}""".format(driver=driver[:15])


    def build_fpga_driver(self):
        """ Build FPGA driver for running simulation """
        if self.driver_built:
            # we already built the driver at some point
            return
        # TODO there is a duplicate of this in runtools
        triplet_pieces = self.get_deploytriplet_for_config().split("-")
        design = triplet_pieces[0]
        target_config = triplet_pieces[1]
        platform_config = triplet_pieces[2]
        rootLogger.info("Building FPGA software driver for " + str(self.get_deploytriplet_for_config()))
        with prefix('cd ../'), prefix('source ./sourceme-f1-manager.sh'), prefix('cd sim/'), StreamLogger('stdout'), StreamLogger('stderr'):
            localcap = None
            with settings(warn_only=True):
                driverbuildcommand = """make DESIGN={} TARGET_CONFIG={} PLATFORM_CONFIG={} f1""".format(design, target_config, platform_config)
                localcap = local(driverbuildcommand, capture=True)
            rootLogger.debug("[localhost] " + str(localcap))
            rootLogger.debug("[localhost] " + str(localcap.stderr))
            if localcap.failed:
                rootLogger.info("FPGA software driver build failed. Exiting. See log for details.")
                rootLogger.info("""You can also re-run '{}' in the 'firesim/sim' directory to debug this error.""".format(driverbuildcommand))
                exit(1)

        self.driver_built = True


    def __str__(self):
        return """RuntimeHWConfig: {}\nDeployTriplet: {}\nAGFI: {}\nCustomRuntimeConf: {}""".format(self.name, self.deploytriplet, self.agfi, str(self.customruntimeconfig))


class RuntimeHWDB:
    """ This class manages the hardware configurations that are available
    as endpoints on the simulation. """

    def __init__(self, hardwaredbconfigfile):
        agfidb_configfile = ConfigParser.ConfigParser(allow_no_value=True)
        agfidb_configfile.read(hardwaredbconfigfile)
        agfidb_dict = {s:dict(agfidb_configfile.items(s)) for s in agfidb_configfile.sections()}

        self.hwconf_dict = {s: RuntimeHWConfig(s, v) for s, v in agfidb_dict.items()}

    def get_runtimehwconfig_from_name(self, name):
        return self.hwconf_dict[name]

    def __str__(self):
        return pprint.pformat(vars(self))


class InnerRuntimeConfiguration:
    """ Pythonic version of config_runtime.ini """

    def __init__(self, runtimeconfigfile, configoverridedata):
        runtime_configfile = ConfigParser.ConfigParser(allow_no_value=True)
        runtime_configfile.read(runtimeconfigfile)
        runtime_dict = {s:dict(runtime_configfile.items(s)) for s in runtime_configfile.sections()}

        # override parts of the runtime conf if specified
        configoverrideval = configoverridedata
        if configoverrideval != "":
            ## handle overriding part of the runtime conf
            configoverrideval = configoverrideval.split()
            overridesection = configoverrideval[0]
            overridefield = configoverrideval[1]
            overridevalue = configoverrideval[2]
            rootLogger.warning("Overriding part of the runtime config with: ")
            rootLogger.warning("""[{}]""".format(overridesection))
            rootLogger.warning(overridefield + "=" + overridevalue)
            runtime_dict[overridesection][overridefield] = overridevalue

        runfarmtagprefix = "" if 'FIRESIM_RUNFARM_PREFIX' not in os.environ else os.environ['FIRESIM_RUNFARM_PREFIX']
        if runfarmtagprefix != "":
            runfarmtagprefix += "-"

        self.runfarmtag = runfarmtagprefix + runtime_dict['runfarm']['runfarmtag']

        aws_resource_names_dict = aws_resource_names()
        if aws_resource_names_dict['runfarmprefix'] is not None:
            # if specified, further prefix runfarmtag
            self.runfarmtag = aws_resource_names_dict['runfarmprefix'] + "-" + self.runfarmtag

        self.f1_16xlarges_requested = int(runtime_dict['runfarm']['f1_16xlarges']) if 'f1_16xlarges' in runtime_dict['runfarm'] else 0
        self.f1_4xlarges_requested = int(runtime_dict['runfarm']['f1_4xlarges']) if 'f1_4xlarges' in runtime_dict['runfarm'] else 0
        self.m4_16xlarges_requested = int(runtime_dict['runfarm']['m4_16xlarges']) if 'm4_16xlarges' in runtime_dict['runfarm'] else 0
        self.f1_2xlarges_requested = int(runtime_dict['runfarm']['f1_2xlarges']) if 'f1_2xlarges' in runtime_dict['runfarm'] else 0

        self.run_instance_market = runtime_dict['runfarm']['runinstancemarket']
        self.spot_interruption_behavior = runtime_dict['runfarm']['spotinterruptionbehavior']
        self.spot_max_price = runtime_dict['runfarm']['spotmaxprice']

        self.topology = runtime_dict['targetconfig']['topology']
        self.no_net_num_nodes = int(runtime_dict['targetconfig']['no_net_num_nodes'])
        self.linklatency = int(runtime_dict['targetconfig']['linklatency'])
        self.switchinglatency = int(runtime_dict['targetconfig']['switchinglatency'])
        self.netbandwidth = int(runtime_dict['targetconfig']['netbandwidth'])
        self.profileinterval = int(runtime_dict['targetconfig']['profileinterval'])
        # Default values
        self.trace_enable = False
        self.trace_select = 0
        self.trace_start = 0
        self.trace_end = -1
        self.autocounter_readrate = 0
        if 'tracing' in runtime_dict:
            self.trace_enable = runtime_dict['tracing'].get('enable') == "yes"
            self.trace_select = runtime_dict['tracing'].get('selector', "0")
            self.trace_start = int(runtime_dict['tracing'].get('start', "0"))
            self.trace_end = int(runtime_dict['tracing'].get('end', "-1"))
        if 'autocounter' in runtime_dict:
            self.autocounter_readrate = int(runtime_dict['autocounter'].get('readrate', "0"))
        self.defaulthwconfig = runtime_dict['targetconfig']['defaulthwconfig']

        self.workload_name = runtime_dict['workload']['workloadname']
        # an extra tag to differentiate workloads with the same name in results names
        self.suffixtag = runtime_dict['workload']['suffixtag'] if 'suffixtag' in runtime_dict['workload'] else ""
        self.terminateoncompletion = runtime_dict['workload']['terminateoncompletion'] == "yes"

    def __str__(self):
        return pprint.pformat(vars(self))

class RuntimeConfig:
    """ This class manages the overall configuration of the manager for running
    simulation tasks. """

    def __init__(self, args):
        """ This reads runtime configuration files, massages them into formats that
        the rest of the manager expects, and keeps track of other info. """
        self.launch_time = strftime("%Y-%m-%d--%H-%M-%S", gmtime())

        # construct pythonic db of hardware configurations available to us at
        # runtime.
        self.runtimehwdb = RuntimeHWDB(args.hwdbconfigfile)
        rootLogger.debug(self.runtimehwdb)

        self.innerconf = InnerRuntimeConfiguration(args.runtimeconfigfile,
                                                   args.overrideconfigdata)
        rootLogger.debug(self.innerconf)

        # construct a privateip -> instance obj mapping for later use
        #self.instancelookuptable = instance_privateip_lookup_table(
        #    f1_16_instances + f1_2_instances + m4_16_instances)

        # setup workload config obj, aka a list of workloads that can be assigned
        # to a server
        self.workload = WorkloadConfig(self.innerconf.workload_name, self.launch_time,
                                       self.innerconf.suffixtag)

        self.runfarm = RunFarm(self.innerconf.f1_16xlarges_requested,
                               self.innerconf.f1_4xlarges_requested,
                               self.innerconf.f1_2xlarges_requested,
                               self.innerconf.m4_16xlarges_requested,
                               self.innerconf.runfarmtag,
                               self.innerconf.run_instance_market,
                               self.innerconf.spot_interruption_behavior,
                               self.innerconf.spot_max_price)

        # start constructing the target configuration tree
        self.firesim_topology_with_passes = FireSimTopologyWithPasses(
            self.innerconf.topology, self.innerconf.no_net_num_nodes,
            self.runfarm, self.runtimehwdb, self.innerconf.defaulthwconfig,
            self.workload, self.innerconf.linklatency,
            self.innerconf.switchinglatency, self.innerconf.netbandwidth,
            self.innerconf.profileinterval, self.innerconf.trace_enable,
            self.innerconf.trace_select, self.innerconf.trace_start, self.innerconf.trace_end,
            self.innerconf.autocounter_readrate, self.innerconf.terminateoncompletion)

    def launch_run_farm(self):
        """ directly called by top-level launchrunfarm command. """
        self.runfarm.launch_run_farm()

    def terminate_run_farm(self, terminatesomef1_16, terminatesomef1_4, terminatesomef1_2,
                           terminatesomem4_16, forceterminate):
        """ directly called by top-level terminaterunfarm command. """
        self.runfarm.terminate_run_farm(terminatesomef1_16, terminatesomef1_4, terminatesomef1_2,
                                        terminatesomem4_16, forceterminate)

    def infrasetup(self):
        """ directly called by top-level infrasetup command. """
        # set this to True if you want to use mock boto3 instances for testing
        # the manager.
        use_mock_instances_for_testing = False
        self.firesim_topology_with_passes.infrasetup_passes(use_mock_instances_for_testing)

    def boot(self):
        """ directly called by top-level boot command. """
        use_mock_instances_for_testing = False
        self.firesim_topology_with_passes.boot_simulation_passes(use_mock_instances_for_testing)

    def kill(self):
        use_mock_instances_for_testing = False
        self.firesim_topology_with_passes.kill_simulation_passes(use_mock_instances_for_testing)

    def run_workload(self):
        use_mock_instances_for_testing = False
        self.firesim_topology_with_passes.run_workload_passes(use_mock_instances_for_testing)


<|MERGE_RESOLUTION|>--- conflicted
+++ resolved
@@ -87,46 +87,7 @@
         assert_def_local = gen_src_dir + self.get_design_name() + ".asserts"
         return assert_def_local
 
-<<<<<<< HEAD
-    def get_boot_simulation_command(self, macaddr, blkdev, slotid,
-                                    linklatency, netbw, profile_interval, bootbin,
-                                    trace_enable, trace_select, trace_start, trace_end, 
-                                    autocounter_readrate, shmemportname):
-        """ return the command used to boot the simulation. this has to have
-        some external params passed to it, because not everything is contained
-        in a runtimehwconfig. TODO: maybe runtimehwconfig should be renamed to
-        pre-built runtime config? It kinda contains a mix of pre-built and
-        runtime parameters currently. """
-
-        tracefile = "+tracefile0=TRACEFILE" if trace_enable else ""
-        autocounterfile = "+autocounter-filename0=AUTOCOUNTERFILE"
-
-        # this monstrosity boots the simulator, inside screen, inside script
-        # the sed is in there to get rid of newlines in runtime confs
-        driver = self.get_local_driver_binaryname()
-        runtimeconf = self.get_local_runtimeconf_binaryname()
-
-        driverArgs = """+permissive $(sed \':a;N;$!ba;s/\\n/ /g\' {runtimeconf}) +macaddr0={macaddr} +slotid={slotid} +niclog0=niclog +trace-select0={trace_select} {tracefile} +trace-start0={trace_start} +trace-end0={trace_end} +autocounter-readrate0={autocounter_readrate} {autocounterfile} +linklatency0={linklatency} +netbw0={netbw} +profile-interval={profile_interval} +zero-out-dram +shmemportname0={shmemportname} +permissive-off +prog0={bootbin}""".format(
-                slotid=slotid, runtimeconf=runtimeconf, macaddr=macaddr,
-                linklatency=linklatency, netbw=netbw,
-                profile_interval=profile_interval, shmemportname=shmemportname,
-                bootbin=bootbin, tracefile=tracefile, trace_select=trace_select,
-                trace_start=trace_start, trace_end=trace_end,
-                autocounterfile=autocounterfile, autocounter_readrate=autocounter_readrate)
-
-        if blkdev is not None:
-            driverArgs += """ +blkdev0={blkdev}""".format(blkdev=blkdev)
-
-        basecommand = """screen -S fsim{slotid} -d -m bash -c "script -f -c 'stty intr ^] && sudo ./{driver} {driverArgs} && stty intr ^c' uartlog"; sleep 1""".format(
-                slotid=slotid, driver=driver, driverArgs=driverArgs)
-
-        return basecommand
-
-
-    def get_supernode_boot_simulation_command(self, slotid, all_macs,
-=======
     def get_boot_simulation_command(self, slotid, all_macs,
->>>>>>> 535152b1
                                               all_rootfses, all_linklatencies,
                                               all_netbws, profile_interval,
                                               all_bootbinaries, trace_enable,
@@ -162,12 +123,7 @@
         command_bootbinaries = array_to_plusargs(all_bootbinaries, "+prog")
         zero_out_dram = "+zero-out-dram"
 
-<<<<<<< HEAD
-
-        basecommand = """screen -S fsim{slotid} -d -m bash -c "script -f -c 'stty intr ^] && sudo ./{driver} +permissive $(sed \':a;N;$!ba;s/\\n/ /g\' {runtimeconf}) +slotid={slotid} +profile-interval={profile_interval} +zero-out-dram {command_macs} {command_rootfses} +niclog0=niclog {tracefile}  +trace-select0={trace_select} +trace-start0={trace_start} +trace-end0={trace_end} +autocounter-readrate0={autocounter_readrate} {autocounterfile} {command_linklatencies} {command_netbws}  {command_shmemportnames} +permissive-off {command_bootbinaries} && stty intr ^c' uartlog"; sleep 1""".format(
-=======
-        basecommand = """screen -S fsim{slotid} -d -m bash -c "script -f -c 'stty intr ^] && sudo ./{driver} +permissive $(sed \':a;N;$!ba;s/\\n/ /g\' {runtimeconf}) +slotid={slotid} +profile-interval={profile_interval} {zero_out_dram} {command_macs} {command_rootfses} +niclog0=niclog {tracefile} +trace-start0={trace_start} +trace-end0={trace_end} {command_linklatencies} {command_netbws}  {command_shmemportnames} +permissive-off {command_bootbinaries} && stty intr ^c' uartlog"; sleep 1""".format(
->>>>>>> 535152b1
+        basecommand = """screen -S fsim{slotid} -d -m bash -c "script -f -c 'stty intr ^] && sudo ./{driver} +permissive $(sed \':a;N;$!ba;s/\\n/ /g\' {runtimeconf}) +slotid={slotid} +profile-interval={profile_interval} {zero_out_dram} {command_macs} {command_rootfses} +niclog0=niclog {tracefile} +trace-select0={trace_select} +trace-start0={trace_start} +trace-end0={trace_end} +autocoutner-readrate0={autocounter_readrate} {autocounterfile} {command_linklatencies} {command_netbws}  {command_shmemportnames} +permissive-off {command_bootbinaries} && stty intr ^c' uartlog"; sleep 1""".format(
             slotid=slotid, driver=driver, runtimeconf=runtimeconf,
             command_macs=command_macs,
             command_rootfses=command_rootfses,
