--- conflicted
+++ resolved
@@ -192,14 +192,10 @@
             shmemportname = self.uplinks[0].get_global_link_id()
 
         return self.server_hardware_config.get_boot_simulation_command(
-<<<<<<< HEAD
             self.get_mac_address(), self.get_rootfs_name(), slotno,
             self.server_link_latency, self.server_bw_max, self.get_bootbin_name(),
-            self.trace_enable, self.trace_start, self.trace_end)
-=======
-            self.get_mac_address(), self.get_rootfs_name(), slotno, self.server_link_latency,
-            self.server_bw_max, self.get_bootbin_name(), shmemportname)
->>>>>>> a3844ba4
+            self.trace_enable, self.trace_start, self.trace_end, shmemportname)
+
 
     def copy_back_job_results_from_run(self, slotno):
         """
