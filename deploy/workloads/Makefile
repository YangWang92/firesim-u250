
# All the tests in here right now are based off the br-baseimage.
BASE_IMAGE:=../../sw/firesim-software/images/br-base.img
BASE_LINUX:=../../sw/firesim-software/images/br-base-bin

# TODO: ideally we want to restructure this so that:
# Proprietary benchmarks (e.g. spec) are available as separate disks that can
# be attached to your EC2 instance if you have a license
# Regular benchmarks are cloned from git/the internet and built automatically

allpaper: memcached-thread-imbalance simperf-test-latency simperf-test-scale bw-test-two-instances ping-latency

# We use a branch of Speckle (https://github.com/ccelio/Speckle) to cross
# compile the binaries for SPEC2017. These can be compiled locally on a machine
# with the Spec installation, and the overlay directories
# ($SPECKLE_DIR/build/overlay) can be moved EC2

# Default to the submodule
SPECKLE_DIR=Speckle
GAP_DIR=runscripts/gapbs-scripts

#TODO: Provide runscripts for fp{speed, rate}
spec17_suites = intrate intspeed
spec17_rootfs_dirs := $(patsubst %, spec17-%, $(spec17-suites))

#Default to ref input size for SPEC17
spec17-%: input = ref

$(SPECKLE_DIR)/build/overlay/%/$(input):
	cd $(SPECKLE_DIR) && ./gen_binaries.sh --compile --suite $* --input $(input)

spec17-%: spec17-%.json $(SPECKLE_DIR)/build/overlay/%/$(input)
	mkdir -p $@
	cp $(BASE_LINUX) $@/bbl-vmlinux
	python gen-benchmark-rootfs.py -w $< -r -b $(BASE_IMAGE) \
		-s $(SPECKLE_DIR)/build/overlay/$*/$(input)

#Default to test input size for GAPBS
gapbs: input = graph500

$(GAP_DIR)/overlay/$(input):
	cd $(GAP_DIR) && ./gen_run_scripts.sh --binaries --input $(input)
 

gapbs:  gapbs.json $(GAP_DIR)/overlay/$(input) 
	mkdir -p $@
	cp $(BASE_LINUX) $@/bbl-vmlinux
	python gen-benchmark-rootfs.py -w $< -r -b $(BASE_IMAGE) \
		-s $(GAP_DIR)/overlay/$(input) \

memcached-thread-imbalance:
	mkdir -p $@
	sudo yum -y install gengetopt
	sudo pip2 install matplotlib
	sudo pip2 install pandas
	cd $@ && git submodule update --init mutilate-loadgen-riscv-release
	cd $@/mutilate-loadgen-riscv-release && ./build.sh
	python gen-benchmark-rootfs.py -w $@.json -r -b $(BASE_IMAGE) -s $@/mutilate-loadgen-riscv-release/overlay

bw-test-two-instances: bw-test-two-instances.json
	cd ../../sw/network-benchmarks && python build-bw-test.py -n 8
	cp ../../sw/network-benchmarks/testbuild/*.riscv $@

bw-test-one-instance: bw-test-one-instance.json
	cd ../../sw/network-benchmarks && python build-bw-test.py -n 4
	cp ../../sw/network-benchmarks/testbuild/*.riscv $@

ping-latency:
	mkdir -p $@
	python gen-benchmark-rootfs.py -w $@.json -r -b $(BASE_IMAGE) -s $@/overlay

simperf-test:
	mkdir -p $@
	python gen-benchmark-rootfs.py -w $@.json -r -b $(BASE_IMAGE) -s $@/overlay

simperf-test-scale: simperf-test

simperf-test-latency: simperf-test

flash-stress: simperf-test-latency

iperf3: iperf3.json
	mkdir -p $@
	cd $@ && ln -sf ../$(BASE_LINUX) bbl-vmlinux
	python gen-benchmark-rootfs.py -w $@.json -r -b $(BASE_IMAGE) -s $@/overlay

iperf3-loopback: iperf3-loopback.json
	cd $@ && ln -sf ../$(BASE_LINUX) bbl-vmlinux
	python gen-benchmark-rootfs.py -w $@.json -r -b $(BASE_IMAGE) -s $@/overlay

check-rtc:
	cd ../../sw/check-rtc && make check-rtc

check-rtc-linux:
	mkdir -p $@/overlay
	cd ../../sw/check-rtc && make check-rtc-linux
	cp ../../sw/check-rtc/check-rtc-linux $@/overlay
	cd $@ && ln -sf ../$(BASE_LINUX) bbl-vmlinux
	python gen-benchmark-rootfs.py -w $@.json -r -b $(BASE_IMAGE) -s $@/overlay

checksum-test:
	cd ../../target-design/firechip/tests && make checksum.riscv

<<<<<<< HEAD
memblade-test:
	cd ../../sw/memblade-tests/baremetal && make memblade-test.riscv memblade-dummy.riscv

memblade-page-bmark:
	cd ../../sw/memblade-tests/baremetal && make memblade-page-bmark.riscv memblade-dummy.riscv

memblade-linux-bmark:
	cd ../../sw/memblade-tests/linux && make memblade-bmark.riscv
	cd ../../sw/memblade-tests/baremetal && make memblade-dummy.riscv
	cp ../../sw/memblade-tests/linux/memblade-bmark.riscv $@/overlay
	cd $@ && ln -sf ../$(BASE_LINUX) bbl-vmlinux
	python gen-benchmark-rootfs.py -w $@.json -r -b $(BASE_IMAGE) -s $@/overlay

memblade-linux-bmark2:
	cd ../../sw/memblade-tests/linux && make memblade-bmark.riscv
	cd ../../sw/memblade-tests/baremetal && make memblade-dummy.riscv
	cp ../../sw/memblade-tests/linux/memblade-bmark.riscv $@/overlay
	cd $@ && ln -sf ../$(BASE_LINUX) bbl-vmlinux
	python gen-benchmark-rootfs.py -w $@.json -r -b $(BASE_IMAGE) -s $@/overlay

memblade-lat:
	cd ../../sw/memblade-tests/linux && make memblade-lat.riscv
	cd ../../sw/memblade-tests/baremetal && make memblade-dummy.riscv
	cp ../../sw/memblade-tests/linux/memblade-lat.riscv $@/overlay
	cd $@ && ln -sf ../$(BASE_LINUX) bbl-vmlinux
	python gen-benchmark-rootfs.py -w $@.json -r -b $(BASE_IMAGE) -s $@/overlay

memblade-lat2:
	cd ../../sw/memblade-tests/linux && make memblade-{lat,bmark}.riscv
	cd ../../sw/memblade-tests/baremetal && make memblade-dummy.riscv
	cp ../../sw/memblade-tests/linux/memblade-{lat,bmark}.riscv $@/overlay
	cd $@ && ln -sf ../$(BASE_LINUX) bbl-vmlinux
	python gen-benchmark-rootfs.py -w $@.json -r -b $(BASE_IMAGE) -s $@/overlay

pagerank-local:
	mkdir -p $@/overlay
	cd ../../sw/memblade-tests/linux && make pagerank-local.riscv
	cp ../../sw/memblade-tests/linux/pagerank-local.riscv $@/overlay
	cp ../../sw/memblade-tests/data/* $@/overlay
	cd $@ && ln -sf ../$(BASE_LINUX) bbl-vmlinux
	python gen-benchmark-rootfs.py -w $@.json -r -b $(BASE_IMAGE) -s $@/overlay

pagerank-local2:
	mkdir -p $@/overlay
	cd ../../sw/memblade-tests/linux && make pagerank-local.riscv
	cp ../../sw/memblade-tests/linux/pagerank-local.riscv $@/overlay
	cp ../../sw/memblade-tests/data/* $@/overlay
	cd $@ && ln -sf ../$(BASE_LINUX) bbl-vmlinux
	python gen-benchmark-rootfs.py -w $@.json -r -b $(BASE_IMAGE) -s $@/overlay

pagerank-remote:
	mkdir -p $@/overlay
	cd ../../sw/memblade-tests/linux && make pagerank-remote.riscv load-memblade.riscv
	cd ../../sw/memblade-tests/baremetal && make memblade-dummy.riscv
	cp ../../sw/memblade-tests/linux/{pagerank-remote,load-memblade}.riscv $@/overlay
	cp ../../sw/memblade-tests/data/* $@/overlay
	cd $@ && ln -sf ../$(BASE_LINUX) bbl-vmlinux
	python gen-benchmark-rootfs.py -w $@.json -r -b $(BASE_IMAGE) -s $@/overlay

pagerank-remote2:
	mkdir -p $@/overlay
	cd ../../sw/memblade-tests/linux && make pagerank-remote.riscv load-memblade.riscv
	cd ../../sw/memblade-tests/baremetal && make memblade-dummy.riscv
	cp ../../sw/memblade-tests/linux/{pagerank-remote,load-memblade}.riscv $@/overlay
	cp ../../sw/memblade-tests/data/* $@/overlay
	cd $@ && ln -sf ../$(BASE_LINUX) bbl-vmlinux
	python gen-benchmark-rootfs.py -w $@.json -r -b $(BASE_IMAGE) -s $@/overlay

pagerank-dram-cache:
	mkdir -p $@/overlay
	cd ../../sw/memblade-tests/linux && make pagerank-dram-cache.riscv
	cd ../../sw/memblade-tests/baremetal && make memblade-dummy.riscv
	cp ../../sw/memblade-tests/linux/pagerank-dram-cache.riscv $@/overlay
	cp ../../sw/memblade-tests/data/* $@/overlay
	cd $@ && ln -sf ../$(BASE_LINUX) bbl-vmlinux
	python gen-benchmark-rootfs.py -w $@.json -r -b $(BASE_IMAGE) -s $@/overlay

histo-local:
	mkdir -p $@/overlay
	cd ../../sw/memblade-tests/linux && make histo-local.riscv
	cp ../../sw/memblade-tests/linux/histo-local.riscv $@/overlay
	cp ../../sw/memblade-tests/data/histo-data-26-22.bin $@/overlay
	cd $@ && ln -sf ../$(BASE_LINUX) bbl-vmlinux
	python gen-benchmark-rootfs.py -w $@.json -r -b $(BASE_IMAGE) -s $@/overlay

fc-test:
	cd ../../sw/network-benchmarks/fc-test && make
	ln -sf ../../../sw/network-benchmarks/fc-test/fc-client.riscv $@/fc-client.riscv
	ln -sf ../../../sw/network-benchmarks/fc-test/fc-server.riscv $@/fc-server.riscv

ccbench:
	mkdir -p $@/overlay
	cd ../../sw/ccbench/caches && make ARCH=riscv clean caches
	cp ../../sw/ccbench/caches/caches $@/overlay
	python $@/gen-run-script.py > $@/overlay/run-test.sh
	chmod +x $@/overlay/run-test.sh
	cd $@ && ln -sf ../$(BASE_LINUX) bbl-vmlinux
	python gen-benchmark-rootfs.py -w $@.json -r -b $(BASE_IMAGE) -s $@/overlay

ccbench-dram-cache:
	mkdir -p $@/overlay
	cd ../../sw/memblade-tests/baremetal && make memblade-dummy.riscv
	cd ../../sw/ccbench/dc_caches && make ARCH=riscv clean caches
	cp ../../sw/ccbench/dc_caches/caches $@/overlay
	python $@/gen-run-script.py > $@/overlay/run-test.sh
	chmod +x $@/overlay/run-test.sh
	cd $@ && ln -sf ../$(BASE_LINUX) bbl-vmlinux
	python gen-benchmark-rootfs.py -w $@.json -r -b $(BASE_IMAGE) -s $@/overlay

dram-cache-test-linux:
	cd ../../sw/memblade-tests/baremetal && make memblade-dummy.riscv
	cd ../../sw/memblade-tests/linux && make dram-cache-test.riscv
	cp ../../sw/memblade-tests/linux/dram-cache-test.riscv $@/overlay
	cd $@ && ln -sf ../$(BASE_LINUX) bbl-vmlinux
	python gen-benchmark-rootfs.py -w $@.json -r -b $(BASE_IMAGE) -s $@/overlay

saxpy:
	cd ../../sw/memblade-tests/linux && make saxpy{,-pf}.riscv
	cp ../../sw/memblade-tests/linux/saxpy{,-pf}.riscv $@/overlay
	cd $@ && ln -sf ../$(BASE_LINUX) bbl-vmlinux
	python gen-benchmark-rootfs.py -w $@.json -r -b $(BASE_IMAGE) -s $@/overlay

saxpy-dc:
	cd ../../sw/memblade-tests/baremetal && make memblade-dummy.riscv
	cd ../../sw/memblade-tests/linux && make saxpy-dc{,-pf}.riscv
	cp ../../sw/memblade-tests/linux/saxpy-dc{,-pf}.riscv $@/overlay
	cd $@ && ln -sf ../$(BASE_LINUX) bbl-vmlinux
	python gen-benchmark-rootfs.py -w $@.json -r -b $(BASE_IMAGE) -s $@/overlay
=======
ccbench-cache-sweep:
	cd ccbench-cache-sweep/ccbench/caches && make ARCH=riscv
	python gen-benchmark-rootfs.py -w $@.json -r -b $(BASE_IMAGE) -s $@/

>>>>>>> d1fccb2f

.PHONY: $(spec17_overlays) $(spec17_rootfs_dirs) gapbs fedora-uniform \
	memcached-thread-imbalance bw-test-one-instance bw-test-two-instances \
	ping-latency simperf-test simperf-test-latency simperf-test-scale \
<<<<<<< HEAD
	iperf3 iperf3-loopback check-rtc check-rtc-linux \
	allpaper checksum-test memblade-test memblade-page-bmark \
	memblade-linux-bmark memblade-linux-bmark2 memblade-lat memblade-lat2 \
	pagerank-local pagerank-local2 pagerank-remote pagerank-remote2 \
	histo-local fc-test ccbench ccbench-dram-cache dram-cache-test-linux \
	saxpy saxpy-dc pagerank-dram-cache
=======
	iperf3 check-rtc check-rtc-linux allpaper checksum-test \
	ccbench-cache-sweep flash-stress
>>>>>>> d1fccb2f
<|MERGE_RESOLUTION|>--- conflicted
+++ resolved
@@ -101,7 +101,6 @@
 checksum-test:
 	cd ../../target-design/firechip/tests && make checksum.riscv
 
-<<<<<<< HEAD
 memblade-test:
 	cd ../../sw/memblade-tests/baremetal && make memblade-test.riscv memblade-dummy.riscv
 
@@ -230,24 +229,18 @@
 	cp ../../sw/memblade-tests/linux/saxpy-dc{,-pf}.riscv $@/overlay
 	cd $@ && ln -sf ../$(BASE_LINUX) bbl-vmlinux
 	python gen-benchmark-rootfs.py -w $@.json -r -b $(BASE_IMAGE) -s $@/overlay
-=======
+
 ccbench-cache-sweep:
 	cd ccbench-cache-sweep/ccbench/caches && make ARCH=riscv
 	python gen-benchmark-rootfs.py -w $@.json -r -b $(BASE_IMAGE) -s $@/
 
->>>>>>> d1fccb2f
-
 .PHONY: $(spec17_overlays) $(spec17_rootfs_dirs) gapbs fedora-uniform \
 	memcached-thread-imbalance bw-test-one-instance bw-test-two-instances \
 	ping-latency simperf-test simperf-test-latency simperf-test-scale \
-<<<<<<< HEAD
 	iperf3 iperf3-loopback check-rtc check-rtc-linux \
 	allpaper checksum-test memblade-test memblade-page-bmark \
 	memblade-linux-bmark memblade-linux-bmark2 memblade-lat memblade-lat2 \
 	pagerank-local pagerank-local2 pagerank-remote pagerank-remote2 \
 	histo-local fc-test ccbench ccbench-dram-cache dram-cache-test-linux \
-	saxpy saxpy-dc pagerank-dram-cache
-=======
-	iperf3 check-rtc check-rtc-linux allpaper checksum-test \
-	ccbench-cache-sweep flash-stress
->>>>>>> d1fccb2f
+	saxpy saxpy-dc pagerank-dram-cache \
+	ccbench-cache-sweep flash-stress