--- conflicted
+++ resolved
@@ -1,8 +1,4 @@
-<<<<<<< HEAD
-from __future__ import  annotations
-=======
 from __future__ import annotations
->>>>>>> a7f5d980
 
 from time import strftime, gmtime
 import pprint
