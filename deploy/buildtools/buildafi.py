--- conflicted
+++ resolved
@@ -186,11 +186,7 @@
     with open(hwdb_entry_file_location + "/" + afiname, "w") as outputfile:
         outputfile.write(agfi_entry)
 
-<<<<<<< HEAD
-    if global_build_config.post_build_hook is not None:
-=======
     if global_build_config.post_build_hook:
->>>>>>> 8f481796
         with StreamLogger('stdout'), StreamLogger('stderr'):
             localcap = local("""{} {}""".format(global_build_config.post_build_hook,
                                                 results_build_dir,
