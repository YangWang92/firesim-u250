--- conflicted
+++ resolved
@@ -70,12 +70,8 @@
 sudo python3 -m pip install awscli==1.22.21
 sudo python3 -m pip install pytest==6.2.5
 sudo python3 -m pip install pytest-dependency==0.5.1
-<<<<<<< HEAD
-sudo python3 -m pip install moto==3.1.0
-=======
 sudo python3 -m pip install pytest-mock==3.6.1
 sudo python3 -m pip install moto==2.2.17
->>>>>>> 5b6a9c8b
 sudo python3 -m pip install sure==2.0.0
 # needed for the awstools cmdline parsing
 sudo python3 -m pip install pyyaml==5.4.1
