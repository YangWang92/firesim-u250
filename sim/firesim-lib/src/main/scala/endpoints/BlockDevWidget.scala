--- conflicted
+++ resolved
@@ -79,15 +79,8 @@
   rRespBuf.reset  := reset.toBool || targetReset
   wAckBuf.reset  := reset.toBool || targetReset
 
-<<<<<<< HEAD
-  // Hack: hReady depends on hValid. See firesim/firesim#335
-  io.hPort.toHost.hReady := tFireHelper.fire
-  io.hPort.fromHost.hValid := tFireHelper.fire
-  io.tReset.ready := tFireHelper.fire(io.tReset.valid)
-=======
   hPort.toHost.hReady := tFireHelper.fire()
   hPort.fromHost.hValid := tFireHelper.fire()
->>>>>>> 3b8cb231
 
   reqBuf.io.enq.bits := target.req.bits
   reqBuf.io.enq.valid := target.req.valid && tFireHelper.fire(reqBuf.io.enq.ready)
