//See LICENSE for license details
package firesim.bridges

import chisel3._
import chisel3.util._
import chisel3.util.experimental.BoringUtils
import freechips.rocketchip.config.{Parameters, Field}
import freechips.rocketchip.diplomacy.AddressSet
import freechips.rocketchip.util._
import freechips.rocketchip.rocket.TracedInstruction
import freechips.rocketchip.subsystem.RocketTilesKey
import freechips.rocketchip.tile.TileKey

import testchipip.{TraceOutputTop, DeclockedTracedInstruction, TracedInstructionWidths}

import midas.widgets._
import testchipip.{StreamIO, StreamChannel}
import junctions.{NastiIO, NastiKey}
import TokenQueueConsts._

<<<<<<< HEAD
case class TracedInstructionWidths(iaddr: Int, insn: Int, cause: Int, tval: Int)

object TracedInstructionWidths {
  def apply(tI: TracedInstruction): TracedInstructionWidths =
    TracedInstructionWidths(tI.iaddr.getWidth, tI.insn.getWidth, tI.cause.getWidth, tI.tval.getWidth)
}

// Hack: In a457f658a, RC added the Clocked trait to TracedInstruction, which breaks midas
// I/O token handling. The non-Clock fields of this Bundle should be factored out in rocket chip.
// For now, we create second Bundle with Clock (of type Clock) and Reset removed
class DeclockedTracedInstruction(val widths: TracedInstructionWidths) extends Bundle {
  val valid = Bool()
  val iaddr = UInt(widths.iaddr.W)
  val insn = UInt(widths.insn.W)
  val priv = UInt(width = 3.W)
  val exception = Bool()
  val interrupt = Bool()
  val cause = UInt(widths.cause.W)
  val tval = UInt(widths.tval.W)
  val reset = Bool()
}

object DeclockedTracedInstruction {
  def apply(tI: TracedInstruction): DeclockedTracedInstruction =
    new DeclockedTracedInstruction(TracedInstructionWidths(tI))

  // Generates a hardware Vec of declockedInsns
  def fromVec(clockedVec: Vec[TracedInstruction]): Vec[DeclockedTracedInstruction] = {
    val declockedVec = clockedVec.map(insn => Wire(DeclockedTracedInstruction(insn.cloneType)))
    declockedVec.zip(clockedVec).foreach({ case (declocked, clocked) =>
      declocked.valid := clocked.valid
      declocked.iaddr := clocked.iaddr
      declocked.insn := clocked.insn
      declocked.priv := clocked.priv
      declocked.exception := clocked.exception
      declocked.interrupt := clocked.interrupt
      declocked.cause := clocked.cause
      declocked.tval := clocked.tval
      declocked.reset := clocked.reset
    })
    VecInit(declockedVec)
  }

  // Generates a Chisel type from that returned by a Diplomatic node's in() or .out() methods
  def fromNode(ports: Seq[(Vec[TracedInstruction], Any)]): Seq[Vec[DeclockedTracedInstruction]] = ports.map({
    case (bundle, _) => Vec(bundle.length, DeclockedTracedInstruction(bundle.head.cloneType))
  })
}

// The IO matched on by the TracerV bridge: a wrapper around a heterogenous
// bag of vectors. Each entry is Vec of committed instructions
class TraceOutputTop(private val traceProto: Vec[DeclockedTracedInstruction]) extends Bundle {
  val clock = Input(Clock())
  val traces = Input(traceProto.cloneType)
  def getProto() = traceProto
}

object TraceOutputTop {
  def apply(widths: TracedInstructionWidths, size: Int): TraceOutputTop =
    new TraceOutputTop(Vec(size, new DeclockedTracedInstruction(widths)))
}

case class TracerVKey(
  insnWidths: TracedInstructionWidths, // Widths of variable length fields in each TI
  vecSize: Int // The number of insns in the traced insn vec (= max insns retired at that core) 
=======

case class TracerVKey(
  insnWidths: Seq[TracedInstructionWidths], // Widths of variable length fields in each TI
  vecSizes: Seq[Int] // The number of insns in each vec (= max insns retired at that core)
>>>>>>> 3f5467ac
)

class TracerVBridge(traceProto: Vec[DeclockedTracedInstruction]) extends BlackBox
    with Bridge[HostPortIO[TraceOutputTop], TracerVBridgeModule] {
  val io = IO(new TraceOutputTop(traceProto))
  val bridgeIO = HostPort(io)
  val constructorArg = Some(TracerVKey(traceProto.head.widths, traceProto.size))
  generateAnnotations()
}

object TracerVBridge {
  def apply(tracedInsns: Vec[TracedInstruction])(implicit p:Parameters): TracerVBridge = {
    val declockedTIs = DeclockedTracedInstruction.fromVec(tracedInsns)
    val ep = Module(new TracerVBridge(declockedTIs))
    ep.io.traces := declockedTIs
    ep.io.clock := tracedInsns.head.clock
    ep
  }
}

class TracerVBridgeModule(key: TracerVKey)(implicit p: Parameters) extends BridgeModule[HostPortIO[TraceOutputTop]]()(p)
    with UnidirectionalDMAToHostCPU {
  val io = IO(new WidgetIO)
  val hPort = IO(HostPort(TraceOutputTop(key.insnWidths, key.vecSize)))

  val tFire = hPort.toHost.hValid && hPort.fromHost.hReady
  //trigger conditions
  val traces = hPort.hBits.traces
  private val pcWidth = traces.map(_.iaddr.getWidth).max
  private val insnWidth = traces.map(_.insn.getWidth).max

  //Program Counter trigger value can be configured externally
  val hostTriggerPCWidthOffset = pcWidth - p(CtrlNastiKey).dataBits
  val hostTriggerPCLowWidth = if (hostTriggerPCWidthOffset > 0) p(CtrlNastiKey).dataBits else pcWidth
  val hostTriggerPCHighWidth = if (hostTriggerPCWidthOffset > 0) hostTriggerPCWidthOffset else 0

  val hostTriggerPCStartHigh = RegInit(0.U(hostTriggerPCHighWidth.W))
  val hostTriggerPCStartLow = RegInit(0.U(hostTriggerPCLowWidth.W))
  attach(hostTriggerPCStartHigh, "hostTriggerPCStartHigh", WriteOnly)
  attach(hostTriggerPCStartLow, "hostTriggerPCStartLow", WriteOnly)
  val hostTriggerPCStart = Cat(hostTriggerPCStartHigh, hostTriggerPCStartLow)
  val triggerPCStart = RegInit(0.U(pcWidth.W))
  triggerPCStart := hostTriggerPCStart

  val hostTriggerPCEndHigh = RegInit(0.U(hostTriggerPCHighWidth.W))
  val hostTriggerPCEndLow = RegInit(0.U(hostTriggerPCLowWidth.W))
  attach(hostTriggerPCEndHigh, "hostTriggerPCEndHigh", WriteOnly)
  attach(hostTriggerPCEndLow, "hostTriggerPCEndLow", WriteOnly)
  val hostTriggerPCEnd = Cat(hostTriggerPCEndHigh, hostTriggerPCEndLow)
  val triggerPCEnd = RegInit(0.U(pcWidth.W))
  triggerPCEnd := hostTriggerPCEnd

  //Cycle count trigger
  val hostTriggerCycleCountWidthOffset = 64 - p(CtrlNastiKey).dataBits
  val hostTriggerCycleCountLowWidth = if (hostTriggerCycleCountWidthOffset > 0) p(CtrlNastiKey).dataBits else 64
  val hostTriggerCycleCountHighWidth = if (hostTriggerCycleCountWidthOffset > 0) hostTriggerCycleCountWidthOffset else 0

  val hostTriggerCycleCountStartHigh = RegInit(0.U(hostTriggerCycleCountHighWidth.W))
  val hostTriggerCycleCountStartLow = RegInit(0.U(hostTriggerCycleCountLowWidth.W))
  attach(hostTriggerCycleCountStartHigh, "hostTriggerCycleCountStartHigh", WriteOnly)
  attach(hostTriggerCycleCountStartLow, "hostTriggerCycleCountStartLow", WriteOnly)
  val hostTriggerCycleCountStart = Cat(hostTriggerCycleCountStartHigh, hostTriggerCycleCountStartLow)
  val triggerCycleCountStart = RegInit(0.U(64.W))
  triggerCycleCountStart := hostTriggerCycleCountStart

  val hostTriggerCycleCountEndHigh = RegInit(0.U(hostTriggerCycleCountHighWidth.W))
  val hostTriggerCycleCountEndLow = RegInit(0.U(hostTriggerCycleCountLowWidth.W))
  attach(hostTriggerCycleCountEndHigh, "hostTriggerCycleCountEndHigh", WriteOnly)
  attach(hostTriggerCycleCountEndLow, "hostTriggerCycleCountEndLow", WriteOnly)
  val hostTriggerCycleCountEnd = Cat(hostTriggerCycleCountEndHigh, hostTriggerCycleCountEndLow)
  val triggerCycleCountEnd = RegInit(0.U(64.W))
  triggerCycleCountEnd := hostTriggerCycleCountEnd

  val trace_cycle_counter = RegInit(0.U(64.W))

  //target instruction type trigger (trigger through target software)
  //can configure the trigger instruction type externally though simulation driver
  val hostTriggerStartInst = RegInit(0.U(insnWidth.W))
  val hostTriggerStartInstMask = RegInit(0.U(insnWidth.W))
  attach(hostTriggerStartInst, "hostTriggerStartInst", WriteOnly)
  attach(hostTriggerStartInstMask, "hostTriggerStartInstMask", WriteOnly)

  val hostTriggerEndInst = RegInit(0.U(insnWidth.W))
  val hostTriggerEndInstMask = RegInit(0.U(insnWidth.W))
  attach(hostTriggerEndInst, "hostTriggerEndInst", WriteOnly)
  attach(hostTriggerEndInstMask, "hostTriggerEndInstMask", WriteOnly)

  //trigger selector
  val triggerSelector = RegInit(0.U((p(CtrlNastiKey).dataBits).W))
  attach(triggerSelector, "triggerSelector", WriteOnly)

  //set the trigger
  //assert(triggerCycleCountEnd >= triggerCycleCountStart)
  val triggerCycleCountVal = RegInit(false.B)
  triggerCycleCountVal := (trace_cycle_counter >= triggerCycleCountStart) & (trace_cycle_counter <= triggerCycleCountEnd)

  val triggerPCValVec = RegInit(VecInit(Seq.fill(traces.length)(false.B)))
  traces.zipWithIndex.foreach { case (trace, i) =>
    when (trace.valid) {
      when (triggerPCStart === trace.iaddr) {
        triggerPCValVec(i) := true.B
      } .elsewhen ((triggerPCEnd === trace.iaddr) && triggerPCValVec(i)) {
        triggerPCValVec(i) := false.B
      }
    }
  }

  val triggerInstValVec = RegInit(VecInit(Seq.fill(traces.length)(false.B)))
  traces.zipWithIndex.foreach { case (trace, i) =>
    when (trace.valid) {
      when (!((hostTriggerStartInst ^ trace.insn) & hostTriggerStartInstMask).orR) {
        triggerInstValVec(i) := true.B
      } .elsewhen (!((hostTriggerEndInst ^ trace.insn) & hostTriggerEndInstMask).orR) {
        triggerInstValVec(i) := false.B
      }
    }
  }

  val trigger = MuxLookup(triggerSelector, false.B, Seq(
    0.U -> true.B,
    1.U -> triggerCycleCountVal,
    2.U -> triggerPCValVec.reduce(_ || _),
    3.U -> triggerInstValVec.reduce(_ || _)))

  //TODO: for inter-widget triggering
  //io.trigger_out.head <> trigger
  if (p(midas.TraceTrigger)) {
    BoringUtils.addSource(trigger, s"trace_trigger")
  }

  // DMA mixin parameters
  lazy val toHostCPUQueueDepth  = TOKEN_QUEUE_DEPTH
  lazy val dmaSize = BigInt((BIG_TOKEN_WIDTH / 8) * TOKEN_QUEUE_DEPTH)

  val uint_traces = (traces map (trace => Cat(trace.valid, trace.iaddr).pad(64))).reverse
  outgoingPCISdat.io.enq.bits := Cat(Cat(trace_cycle_counter,
                                         0.U((outgoingPCISdat.io.enq.bits.getWidth - Cat(uint_traces).getWidth - trace_cycle_counter.getWidth).W)),
                                     Cat(uint_traces))

  val tFireHelper = DecoupledHelper(outgoingPCISdat.io.enq.ready, hPort.toHost.hValid)
  hPort.toHost.hReady := tFireHelper.fire(hPort.toHost.hValid)
  // We don't drive tokens back to the target.
  hPort.fromHost.hValid := true.B

  outgoingPCISdat.io.enq.valid := tFireHelper.fire(outgoingPCISdat.io.enq.ready, trigger)

  when (tFireHelper.fire) {
    trace_cycle_counter := trace_cycle_counter + 1.U
  }

  // This need to go on a debug switch
  //when (outgoingPCISdat.io.enq.fire()) {
  //  hPort.hBits.traces.zipWithIndex.foreach({ case (bundle, bIdx) =>
  //    printf("Tile %d Trace Bundle\n", bIdx.U)
  //    bundle.zipWithIndex.foreach({ case (insn, insnIdx) =>
  //      printf(p"insn ${insnIdx}: ${insn}\n")
  //      //printf(b"insn ${insnIdx}, valid: ${insn.valid}")
  //      //printf(b"insn ${insnIdx}, iaddr: ${insn.iaddr}")
  //      //printf(b"insn ${insnIdx}, insn: ${insn.insn}")
  //      //printf(b"insn ${insnIdx}, priv:  ${insn.priv}")
  //      //printf(b"insn ${insnIdx}, exception: ${insn.exception}")
  //      //printf(b"insn ${insnIdx}, interrupt: ${insn.interrupt}")
  //      //printf(b"insn ${insnIdx}, cause: ${insn.cause}")
  //      //printf(b"insn ${insnIdx}, tval: ${insn.tval}")
  //    })
  //  })
  //}
  attach(outgoingPCISdat.io.deq.valid && !outgoingPCISdat.io.enq.ready, "tracequeuefull", ReadOnly)
  genCRFile()
}<|MERGE_RESOLUTION|>--- conflicted
+++ resolved
@@ -11,113 +11,47 @@
 import freechips.rocketchip.subsystem.RocketTilesKey
 import freechips.rocketchip.tile.TileKey
 
-import testchipip.{TraceOutputTop, DeclockedTracedInstruction, TracedInstructionWidths}
+import testchipip.{TileTraceIO, DeclockedTracedInstruction, TracedInstructionWidths}
 
 import midas.widgets._
 import testchipip.{StreamIO, StreamChannel}
 import junctions.{NastiIO, NastiKey}
 import TokenQueueConsts._
 
-<<<<<<< HEAD
-case class TracedInstructionWidths(iaddr: Int, insn: Int, cause: Int, tval: Int)
-
-object TracedInstructionWidths {
-  def apply(tI: TracedInstruction): TracedInstructionWidths =
-    TracedInstructionWidths(tI.iaddr.getWidth, tI.insn.getWidth, tI.cause.getWidth, tI.tval.getWidth)
-}
-
-// Hack: In a457f658a, RC added the Clocked trait to TracedInstruction, which breaks midas
-// I/O token handling. The non-Clock fields of this Bundle should be factored out in rocket chip.
-// For now, we create second Bundle with Clock (of type Clock) and Reset removed
-class DeclockedTracedInstruction(val widths: TracedInstructionWidths) extends Bundle {
-  val valid = Bool()
-  val iaddr = UInt(widths.iaddr.W)
-  val insn = UInt(widths.insn.W)
-  val priv = UInt(width = 3.W)
-  val exception = Bool()
-  val interrupt = Bool()
-  val cause = UInt(widths.cause.W)
-  val tval = UInt(widths.tval.W)
-  val reset = Bool()
-}
-
-object DeclockedTracedInstruction {
-  def apply(tI: TracedInstruction): DeclockedTracedInstruction =
-    new DeclockedTracedInstruction(TracedInstructionWidths(tI))
-
-  // Generates a hardware Vec of declockedInsns
-  def fromVec(clockedVec: Vec[TracedInstruction]): Vec[DeclockedTracedInstruction] = {
-    val declockedVec = clockedVec.map(insn => Wire(DeclockedTracedInstruction(insn.cloneType)))
-    declockedVec.zip(clockedVec).foreach({ case (declocked, clocked) =>
-      declocked.valid := clocked.valid
-      declocked.iaddr := clocked.iaddr
-      declocked.insn := clocked.insn
-      declocked.priv := clocked.priv
-      declocked.exception := clocked.exception
-      declocked.interrupt := clocked.interrupt
-      declocked.cause := clocked.cause
-      declocked.tval := clocked.tval
-      declocked.reset := clocked.reset
-    })
-    VecInit(declockedVec)
-  }
-
-  // Generates a Chisel type from that returned by a Diplomatic node's in() or .out() methods
-  def fromNode(ports: Seq[(Vec[TracedInstruction], Any)]): Seq[Vec[DeclockedTracedInstruction]] = ports.map({
-    case (bundle, _) => Vec(bundle.length, DeclockedTracedInstruction(bundle.head.cloneType))
-  })
-}
-
-// The IO matched on by the TracerV bridge: a wrapper around a heterogenous
-// bag of vectors. Each entry is Vec of committed instructions
-class TraceOutputTop(private val traceProto: Vec[DeclockedTracedInstruction]) extends Bundle {
-  val clock = Input(Clock())
-  val traces = Input(traceProto.cloneType)
-  def getProto() = traceProto
-}
-
-object TraceOutputTop {
-  def apply(widths: TracedInstructionWidths, size: Int): TraceOutputTop =
-    new TraceOutputTop(Vec(size, new DeclockedTracedInstruction(widths)))
-}
-
 case class TracerVKey(
   insnWidths: TracedInstructionWidths, // Widths of variable length fields in each TI
   vecSize: Int // The number of insns in the traced insn vec (= max insns retired at that core) 
-=======
-
-case class TracerVKey(
-  insnWidths: Seq[TracedInstructionWidths], // Widths of variable length fields in each TI
-  vecSizes: Seq[Int] // The number of insns in each vec (= max insns retired at that core)
->>>>>>> 3f5467ac
 )
 
-class TracerVBridge(traceProto: Vec[DeclockedTracedInstruction]) extends BlackBox
-    with Bridge[HostPortIO[TraceOutputTop], TracerVBridgeModule] {
-  val io = IO(new TraceOutputTop(traceProto))
+
+class TracerVTargetIO(insnWidths: TracedInstructionWidths, numInsns: Int) extends Bundle {
+  val trace = Input(new TileTraceIO(insnWidths, numInsns))
+}
+
+class TracerVBridge(insnWidths: TracedInstructionWidths, numInsns: Int) extends BlackBox
+    with Bridge[HostPortIO[TracerVTargetIO], TracerVBridgeModule] {
+  val io = IO(new TracerVTargetIO(insnWidths, numInsns))
   val bridgeIO = HostPort(io)
-  val constructorArg = Some(TracerVKey(traceProto.head.widths, traceProto.size))
+  val constructorArg = Some(TracerVKey(insnWidths, numInsns))
   generateAnnotations()
 }
 
 object TracerVBridge {
-  def apply(tracedInsns: Vec[TracedInstruction])(implicit p:Parameters): TracerVBridge = {
-    val declockedTIs = DeclockedTracedInstruction.fromVec(tracedInsns)
-    val ep = Module(new TracerVBridge(declockedTIs))
-    ep.io.traces := declockedTIs
-    ep.io.clock := tracedInsns.head.clock
+  def apply(tracedInsns: TileTraceIO)(implicit p:Parameters): TracerVBridge = {
+    val ep = Module(new TracerVBridge(tracedInsns.insnWidths, tracedInsns.numInsns))
+    ep.io.trace := tracedInsns
     ep
   }
 }
 
-class TracerVBridgeModule(key: TracerVKey)(implicit p: Parameters) extends BridgeModule[HostPortIO[TraceOutputTop]]()(p)
+class TracerVBridgeModule(key: TracerVKey)(implicit p: Parameters) extends BridgeModule[HostPortIO[TracerVTargetIO]]()(p)
     with UnidirectionalDMAToHostCPU {
   val io = IO(new WidgetIO)
-  val hPort = IO(HostPort(TraceOutputTop(key.insnWidths, key.vecSize)))
+  val hPort = IO(HostPort(new TracerVTargetIO(key.insnWidths, key.vecSize)))
 
   val tFire = hPort.toHost.hValid && hPort.fromHost.hReady
   //trigger conditions
-  val traces = hPort.hBits.traces
+  val traces = hPort.hBits.trace.insns
   private val pcWidth = traces.map(_.iaddr.getWidth).max
   private val insnWidth = traces.map(_.insn.getWidth).max
 
