//See LICENSE for license details
package firesim.bridges

import chisel3._
import chisel3.util._
import chisel3.experimental.{DataMirror, Direction}
import freechips.rocketchip.config.Parameters
import freechips.rocketchip.util.DecoupledHelper

import midas.widgets._
import midas.models.DynamicLatencyPipe
import testchipip.{BlockDeviceIO, BlockDeviceRequest, BlockDeviceData, BlockDeviceInfo, HasBlockDeviceParameters, LocalBlockDeviceKey, BlockDeviceConfig}

class BlockDevBridgeTargetIO(implicit val p: Parameters) extends Bundle {
  val bdev = Flipped(new BlockDeviceIO)
  val reset = Input(Bool())
  val clock = Input(Clock())
}

class BlockDevBridge(implicit p: Parameters) extends BlackBox
    with Bridge[HostPortIO[BlockDevBridgeTargetIO], BlockDevBridgeModule]  {
  val io = IO(new BlockDevBridgeTargetIO)
  val bridgeIO = HostPort(io)
  val constructorArg = Some(p(LocalBlockDeviceKey))
  generateAnnotations()
}

object BlockDevBridge  {
  def apply(clock: Clock, blkdevIO: BlockDeviceIO, reset: Bool)(implicit p: Parameters): BlockDevBridge = {
    val ep = Module(new BlockDevBridge)
    ep.io.bdev <> blkdevIO
    ep.io.clock := clock
    ep.io.reset := reset
    ep
  }
}

class BlockDevBridgeModule(blockDevExternal: BlockDeviceConfig, hostP: Parameters) extends BridgeModule[HostPortIO[BlockDevBridgeTargetIO]]()(hostP) {
<<<<<<< HEAD
  implicit override val p = hostP.alterPartial({ case LocalBlockDeviceKey => blockDevExternal })
  // TODO use HasBlockDeviceParameters
  val dataBytes = 512
  val sectorBits = 32
  val nTrackers = blockDevExternal.nTrackers
  val tagBits = log2Up(nTrackers)
  val nTrackerBits = log2Up(nTrackers+1)
  val dataBitsPerBeat = 64
  val dataBeats = (dataBytes * 8) / dataBitsPerBeat // A transaction is thus dataBeats * len beats long
  val sectorSize = log2Ceil(sectorBits/8)
  val beatIdxBits = log2Ceil(dataBeats)
  val pAddrBits = 32 // TODO: Make configurable somehow
  // Timing parameters
  val latencyBits = 24
  val defaultReadLatency = (1 << 8).U(latencyBits.W)
  val defaultWriteLatency = (1 << 8).U(latencyBits.W)

  val io = IO(new WidgetIO())
  val hPort = IO(HostPort(new BlockDevBridgeTargetIO))

  val reqBuf = Module(new Queue(new BlockDeviceRequest, 10))
  val dataBuf = Module(new Queue(new BlockDeviceData, 32))

  val rRespBuf = Module(new Queue(new BlockDeviceData, 32))
  val wAckBuf = Module(new Queue(UInt(tagBits.W), 4))

  val target = hPort.hBits.bdev
  val channelCtrlSignals = Seq(hPort.toHost.hValid,
                               hPort.fromHost.hReady)
  val rRespStallN = Wire(Bool()) // Unset if the SW model hasn't returned the response data in time
  val wAckStallN = Wire(Bool())  // As above, but with a write acknowledgement
  val tFireHelper = DecoupledHelper((channelCtrlSignals ++ Seq(
                                     reqBuf.io.enq.ready,
                                     dataBuf.io.enq.ready,
                                     rRespStallN,
                                     wAckStallN)):_*)

  val tFire = tFireHelper.fire
  // Decoupled helper can't exclude two bools unfortunately...
  val targetReset = channelCtrlSignals.reduce(_ && _) && hPort.hBits.reset

  reqBuf.reset  := reset.toBool || targetReset
  dataBuf.reset  := reset.toBool || targetReset
  rRespBuf.reset  := reset.toBool || targetReset
  wAckBuf.reset  := reset.toBool || targetReset

  hPort.toHost.hReady := tFireHelper.fire
  hPort.fromHost.hValid := tFireHelper.fire

  reqBuf.io.enq.bits := target.req.bits
  reqBuf.io.enq.valid := target.req.valid && tFireHelper.fire(reqBuf.io.enq.ready)
  target.req.ready := true.B

  dataBuf.io.enq.bits := target.data.bits
  dataBuf.io.enq.valid := target.data.valid && tFireHelper.fire(dataBuf.io.enq.ready)
  target.data.ready := true.B

  // Begin Timing model
  val tCycle = RegInit(0.U(latencyBits.W))
  when (tFire) {
    tCycle := tCycle + 1.U
  }

  // Timing model programmable settings
  val readLatency = genWORegInit(Wire(UInt(latencyBits.W)), "read_latency", defaultReadLatency)
  val writeLatency = genWORegInit(Wire(UInt(latencyBits.W)), "write_latency", defaultWriteLatency)

  chisel3.experimental.withReset(reset.toBool || targetReset) {
=======
  implicit override val p = hostP.alterPartial({ case BlockDeviceKey => Some(blockDevExternal) })
  lazy val module = new BridgeModuleImp(this) {
    // TODO use HasBlockDeviceParameters
    val dataBytes = 512
    val sectorBits = 32
    val nTrackers = blockDevExternal.nTrackers
    val tagBits = log2Up(nTrackers)
    val nTrackerBits = log2Up(nTrackers+1)
    val dataBitsPerBeat = 64
    val dataBeats = (dataBytes * 8) / dataBitsPerBeat // A transaction is thus dataBeats * len beats long
    val sectorSize = log2Ceil(sectorBits/8)
    val beatIdxBits = log2Ceil(dataBeats)
    val pAddrBits = 32 // TODO: Make configurable somehow
    // Timing parameters
    val latencyBits = 24
    val defaultReadLatency = (1 << 8).U(latencyBits.W)
    val defaultWriteLatency = (1 << 8).U(latencyBits.W)

    val io = IO(new WidgetIO())
    val hPort = IO(HostPort(new BlockDevBridgeTargetIO))

    val reqBuf = Module(new Queue(new BlockDeviceRequest, 10))
    val dataBuf = Module(new Queue(new BlockDeviceData, 32))

    val rRespBuf = Module(new Queue(new BlockDeviceData, 32))
    val wAckBuf = Module(new Queue(UInt(tagBits.W), 4))

    val target = hPort.hBits.bdev
    val channelCtrlSignals = Seq(hPort.toHost.hValid,
                                 hPort.fromHost.hReady)
    val rRespStallN = Wire(Bool()) // Unset if the SW model hasn't returned the response data in time
    val wAckStallN = Wire(Bool())  // As above, but with a write acknowledgement
    val tFireHelper = DecoupledHelper((channelCtrlSignals ++ Seq(
                                       reqBuf.io.enq.ready,
                                       dataBuf.io.enq.ready,
                                       rRespStallN,
                                       wAckStallN)):_*)

    val tFire = tFireHelper.fire
    // Decoupled helper can't exclude two bools unfortunately...
    val targetReset = channelCtrlSignals.reduce(_ && _) && hPort.hBits.reset

    reqBuf.reset  := reset.toBool || targetReset
    dataBuf.reset  := reset.toBool || targetReset
    rRespBuf.reset  := reset.toBool || targetReset
    wAckBuf.reset  := reset.toBool || targetReset

    hPort.toHost.hReady := tFireHelper.fire
    hPort.fromHost.hValid := tFireHelper.fire

    reqBuf.io.enq.bits := target.req.bits
    reqBuf.io.enq.valid := target.req.valid && tFireHelper.fire(reqBuf.io.enq.ready)
    target.req.ready := true.B

    dataBuf.io.enq.bits := target.data.bits
    dataBuf.io.enq.valid := target.data.valid && tFireHelper.fire(dataBuf.io.enq.ready)
    target.data.ready := true.B

    // Begin Timing model
    val tCycle = RegInit(0.U(latencyBits.W))
>>>>>>> 3c18b391
    when (tFire) {
      tCycle := tCycle + 1.U
    }

    // Timing model programmable settings
    val readLatency = genWORegInit(Wire(UInt(latencyBits.W)), "read_latency", defaultReadLatency)
    val writeLatency = genWORegInit(Wire(UInt(latencyBits.W)), "write_latency", defaultWriteLatency)

    chisel3.experimental.withReset(reset.toBool || targetReset) {
      when (tFire) {
        assert(!target.req.fire || ((dataBeats.U * target.req.bits.len) < ((BigInt(1) << sectorBits) - 1).U),
               "Transaction length exceeds timing model maximum supported length")
      }

      // Timing Model -- Write Latency Pipe
      // Write latency = write-ack cycle - cycle to receive last write beat
      // Count the beats received for each tracker; they can be interleaved

      val wBeatCounters = Reg(Vec(nTrackers, UInt(sectorBits.W)))
      val wValid = RegInit(VecInit(Seq.fill(nTrackers)(false.B)))

      val writeLatencyPipe = Module(new DynamicLatencyPipe(UInt(1.W), nTrackers, latencyBits))
      writeLatencyPipe.io.enq.valid := false.B
      writeLatencyPipe.io.enq.bits := DontCare
      writeLatencyPipe.io.latency := writeLatency
      writeLatencyPipe.io.tCycle := tCycle

      val tagMatch = target.data.bits.tag === target.req.bits.tag

      wValid.zip(wBeatCounters).zipWithIndex.foreach { case ((valid, count), idx) =>
        val wReqFire  = target.req.fire && target.req.bits.write && target.req.bits.tag === idx.U
        val wDataFire = target.data.fire && target.data.bits.tag === idx.U
        val wDone = (wDataFire && count === 1.U)

        when (tFire) {
          // New write request received
          when(wDone) {
            assert(valid, "Write data received for unallocated tracker: %d\n", idx.U)
            writeLatencyPipe.io.enq.valid := true.B
            valid := false.B
          }.elsewhen (wReqFire) {
            valid := true.B
            count := Mux(wDataFire, dataBeats.U * target.req.bits.len - 1.U, dataBeats.U * target.req.bits.len)
            // We don't honestly expect len > 2^29 do we..
          // New data beat received for our tracker
          }.elsewhen (wDataFire) {
            count := count - 1.U
            assert(valid, "Write data received for unallocated tracker: %d\n", idx.U)
          }
        }
      }

      // Timing Model -- Read Latency Pipe
      // Read latency is simply the number of cycles between read-req and first resp beat
      val readLatencyPipe = Module(new DynamicLatencyPipe(UInt(sectorBits.W), nTrackers, latencyBits))

      readLatencyPipe.io.enq.valid := tFire && target.req.fire && !target.req.bits.write
      readLatencyPipe.io.enq.bits := target.req.bits.len
      readLatencyPipe.io.tCycle := tCycle
      readLatencyPipe.io.latency := readLatency

      // Scheduler. Prioritize returning write acknowledgements over returning read resps
      // as they are only a single cycle long
      val readRespBeatsLeft = RegInit(0.U(sectorBits.W))
      val returnWrite = RegInit(false.B)
      val readRespBusy = readRespBeatsLeft =/= 0.U
      val done = (returnWrite || readRespBeatsLeft === 1.U) && target.resp.fire
      val idle = !returnWrite && !readRespBusy
      writeLatencyPipe.io.deq.ready := false.B
      readLatencyPipe.io.deq.ready  := false.B

      when (tFire) {
        when (done || idle) {
          readRespBeatsLeft := 0.U
          returnWrite := false.B

          // If a write-response is waiting, return it first
          when(writeLatencyPipe.io.deq.valid) {
            returnWrite := true.B
            writeLatencyPipe.io.deq.ready := true.B
          }.elsewhen(readLatencyPipe.io.deq.valid) {
            readRespBeatsLeft := readLatencyPipe.io.deq.bits * dataBeats.U
            readLatencyPipe.io.deq.ready := true.B
          }
        }.elsewhen(readRespBusy && target.resp.fire) {
          readRespBeatsLeft := readRespBeatsLeft - 1.U
        }
      }

      // Tie functional queues to output, gated with timing model control
      target.resp.valid  := !idle
      target.resp.bits.data  := 0.U
      target.resp.bits.tag  := 0.U
      // This shouldn't be necessary for a well behaved target, but only drive bits
      // through when there is valid data in the queue, closing a potential
      // determinism hole
      when (rRespBuf.io.deq.valid && readRespBusy) {
        target.resp.bits.data  := rRespBuf.io.deq.bits.data
        target.resp.bits.tag  := rRespBuf.io.deq.bits.tag
      }.elsewhen (wAckBuf.io.deq.valid && returnWrite) {
        target.resp.bits.tag  := wAckBuf.io.deq.bits
      }

      wAckStallN := !returnWrite || wAckBuf.io.deq.valid
      rRespStallN := !readRespBusy || rRespBuf.io.deq.valid

      wAckBuf.io.deq.ready := tFireHelper.fire(wAckStallN) && returnWrite && target.resp.ready
      rRespBuf.io.deq.ready := tFireHelper.fire(rRespStallN) && readRespBusy && target.resp.ready
    } // withReset{}

    // Memory mapped registers
    val nsectorReg = Reg(UInt(sectorBits.W))
    val max_req_lenReg = Reg(UInt(sectorBits.W))
    attach(nsectorReg, "bdev_nsectors", WriteOnly)
    attach(max_req_lenReg, "bdev_max_req_len", WriteOnly)
    target.info.nsectors := nsectorReg
    target.info.max_req_len := max_req_lenReg

    // Functional request queue (to CPU)
    genROReg(reqBuf.io.deq.valid, "bdev_req_valid")
    genROReg(reqBuf.io.deq.bits.write, "bdev_req_write")
    genROReg(reqBuf.io.deq.bits.offset, "bdev_req_offset")
    genROReg(reqBuf.io.deq.bits.len, "bdev_req_len")
    genROReg(reqBuf.io.deq.bits.tag, "bdev_req_tag")
    Pulsify(genWORegInit(reqBuf.io.deq.ready, "bdev_req_ready", false.B), pulseLength = 1)

    // Functional data queue (to CPU)
    genROReg(dataBuf.io.deq.valid, "bdev_data_valid")
    genROReg(dataBuf.io.deq.bits.data(63, 32), "bdev_data_data_upper")
    genROReg(dataBuf.io.deq.bits.data(31, 0), "bdev_data_data_lower")
    genROReg(dataBuf.io.deq.bits.tag, "bdev_data_tag")
    Pulsify(genWORegInit(dataBuf.io.deq.ready, "bdev_data_ready", false.B), pulseLength = 1)

    // Read reponse buffer MMIO IF (from CPU)
    val rRespDataRegUpper = genWOReg(Wire(UInt((dataBitsPerBeat/2).W)),"bdev_rresp_data_upper")
    val rRespDataRegLower = genWOReg(Wire(UInt((dataBitsPerBeat/2).W)),"bdev_rresp_data_lower")
    val rRespTag          = genWOReg(Wire(UInt(tagBits.W)            ),"bdev_rresp_tag")
    Pulsify(                genWORegInit(rRespBuf.io.enq.valid  ,"bdev_rresp_valid", false.B), pulseLength = 1)
    genROReg(rRespBuf.io.enq.ready, "bdev_rresp_ready")

    rRespBuf.io.enq.bits.data := Cat(rRespDataRegUpper, rRespDataRegLower)
    rRespBuf.io.enq.bits.tag := rRespTag

    // Write acknowledgement buffer MMIO IF (from CPU) -- we only need the tag from SW
    val wAckTag          = genWOReg(Wire(UInt(tagBits.W))            ,"bdev_wack_tag")
    Pulsify(               genWORegInit(wAckBuf.io.enq.valid   ,"bdev_wack_valid", false.B), pulseLength = 1)
    genROReg(wAckBuf.io.enq.ready, "bdev_wack_ready")
    wAckBuf.io.enq.bits := wAckTag

    // Indicates to the CPU-hosted component that we need to be serviced
    genROReg(reqBuf.io.deq.valid || dataBuf.io.deq.valid, "bdev_reqs_pending")
    genROReg(~wAckStallN, "bdev_wack_stalled")
    genROReg(~rRespStallN, "bdev_rresp_stalled")

    genCRFile()

    override def genHeader(base: BigInt, sb: StringBuilder) {
      super.genHeader(base, sb)
      sb.append(CppGenerationUtils.genMacro(s"${getWName.toUpperCase}_latency_bits", UInt32(latencyBits)))
      sb.append(CppGenerationUtils.genMacro(s"${getWName.toUpperCase}_num_trackers", UInt32(nTrackers)))
    }
  }
}<|MERGE_RESOLUTION|>--- conflicted
+++ resolved
@@ -36,77 +36,8 @@
 }
 
 class BlockDevBridgeModule(blockDevExternal: BlockDeviceConfig, hostP: Parameters) extends BridgeModule[HostPortIO[BlockDevBridgeTargetIO]]()(hostP) {
-<<<<<<< HEAD
   implicit override val p = hostP.alterPartial({ case LocalBlockDeviceKey => blockDevExternal })
-  // TODO use HasBlockDeviceParameters
-  val dataBytes = 512
-  val sectorBits = 32
-  val nTrackers = blockDevExternal.nTrackers
-  val tagBits = log2Up(nTrackers)
-  val nTrackerBits = log2Up(nTrackers+1)
-  val dataBitsPerBeat = 64
-  val dataBeats = (dataBytes * 8) / dataBitsPerBeat // A transaction is thus dataBeats * len beats long
-  val sectorSize = log2Ceil(sectorBits/8)
-  val beatIdxBits = log2Ceil(dataBeats)
-  val pAddrBits = 32 // TODO: Make configurable somehow
-  // Timing parameters
-  val latencyBits = 24
-  val defaultReadLatency = (1 << 8).U(latencyBits.W)
-  val defaultWriteLatency = (1 << 8).U(latencyBits.W)
-
-  val io = IO(new WidgetIO())
-  val hPort = IO(HostPort(new BlockDevBridgeTargetIO))
-
-  val reqBuf = Module(new Queue(new BlockDeviceRequest, 10))
-  val dataBuf = Module(new Queue(new BlockDeviceData, 32))
-
-  val rRespBuf = Module(new Queue(new BlockDeviceData, 32))
-  val wAckBuf = Module(new Queue(UInt(tagBits.W), 4))
-
-  val target = hPort.hBits.bdev
-  val channelCtrlSignals = Seq(hPort.toHost.hValid,
-                               hPort.fromHost.hReady)
-  val rRespStallN = Wire(Bool()) // Unset if the SW model hasn't returned the response data in time
-  val wAckStallN = Wire(Bool())  // As above, but with a write acknowledgement
-  val tFireHelper = DecoupledHelper((channelCtrlSignals ++ Seq(
-                                     reqBuf.io.enq.ready,
-                                     dataBuf.io.enq.ready,
-                                     rRespStallN,
-                                     wAckStallN)):_*)
-
-  val tFire = tFireHelper.fire
-  // Decoupled helper can't exclude two bools unfortunately...
-  val targetReset = channelCtrlSignals.reduce(_ && _) && hPort.hBits.reset
-
-  reqBuf.reset  := reset.toBool || targetReset
-  dataBuf.reset  := reset.toBool || targetReset
-  rRespBuf.reset  := reset.toBool || targetReset
-  wAckBuf.reset  := reset.toBool || targetReset
-
-  hPort.toHost.hReady := tFireHelper.fire
-  hPort.fromHost.hValid := tFireHelper.fire
-
-  reqBuf.io.enq.bits := target.req.bits
-  reqBuf.io.enq.valid := target.req.valid && tFireHelper.fire(reqBuf.io.enq.ready)
-  target.req.ready := true.B
-
-  dataBuf.io.enq.bits := target.data.bits
-  dataBuf.io.enq.valid := target.data.valid && tFireHelper.fire(dataBuf.io.enq.ready)
-  target.data.ready := true.B
-
-  // Begin Timing model
-  val tCycle = RegInit(0.U(latencyBits.W))
-  when (tFire) {
-    tCycle := tCycle + 1.U
-  }
-
-  // Timing model programmable settings
-  val readLatency = genWORegInit(Wire(UInt(latencyBits.W)), "read_latency", defaultReadLatency)
-  val writeLatency = genWORegInit(Wire(UInt(latencyBits.W)), "write_latency", defaultWriteLatency)
-
-  chisel3.experimental.withReset(reset.toBool || targetReset) {
-=======
-  implicit override val p = hostP.alterPartial({ case BlockDeviceKey => Some(blockDevExternal) })
+
   lazy val module = new BridgeModuleImp(this) {
     // TODO use HasBlockDeviceParameters
     val dataBytes = 512
@@ -166,7 +97,6 @@
 
     // Begin Timing model
     val tCycle = RegInit(0.U(latencyBits.W))
->>>>>>> 3c18b391
     when (tFire) {
       tCycle := tCycle + 1.U
     }
