//See LICENSE for license details.
package firesim

import java.io.File
import scala.sys.process.{stringSeqToProcess, ProcessLogger}

/**
  * NB: not thread-safe
  */
abstract class TestSuiteCommon extends org.scalatest.flatspec.AnyFlatSpec {

  def targetTuple: String
  def commonMakeArgs: Seq[String]

  val platformName = "f1"
  val replayBackends = Seq("rtl")
  val platformMakeArgs = Seq(s"PLATFORM=$platformName")

  // Check if we are running out of Chipyard by checking for the existence of a firesim/sim directory
  val firesimDir = {
    val cwd = System.getProperty("user.dir")
    val firesimAsLibDir = new File(cwd, "sims/firesim/sim")
    if (firesimAsLibDir.exists()) {
      firesimAsLibDir
    } else {
      new File(cwd)
    }
  }

  var ciSkipElaboration: Boolean = false
  var transitiveFailure: Boolean = false

	override def withFixture(test: NoArgTest) = {
		// Perform setup
    ciSkipElaboration = test.configMap.getOptional[String]("ci-skip-elaboration")
      .map { _.toBoolean }
      .getOrElse(false)
    if (transitiveFailure) {
      org.scalatest.Canceled("Due to prior failure")
    } else {
      super.withFixture(test)
    }
	}

  // These mirror those in the make files; invocation of the MIDAS compiler
  // is the one stage of the tests we don't invoke the Makefile for
  lazy val genDir  = new File(firesimDir, s"generated-src/${platformName}/${targetTuple}")
  lazy val outDir  = new File(firesimDir, s"output/${platformName}/${targetTuple}")

  implicit def toStr(f: File): String = f.toString replace (File.separator, "/")

  // Defines a make target that will build all prerequistes for downstream
  // tests that require a Scala invocation.
  def elaborateMakeTarget: Seq[String] = Seq("compile")

  def makeCommand(makeArgs: String*): Seq[String] = {
    Seq("make", "-C", s"$firesimDir") ++ makeArgs.toSeq ++ commonMakeArgs ++ platformMakeArgs
  }

  // Runs make passing default args to specify the right target design, project and platform
  def make(makeArgs: String*): Int = {
    val cmd = makeCommand(makeArgs:_*)
    println("Running: %s".format(cmd mkString " "))
    cmd.!
  }

  // As above, but if the RC is non-zero, cancels all downstream tests.  This
  // is used to prevent re-invoking make on a target with a dependency on the
  // result of this recipe. Which would lead to a second failure.
  def makeCriticalDependency(makeArgs: String*): Int = {
    val returnCode = make(makeArgs:_*)
    transitiveFailure = returnCode != 0
    returnCode
  }

  def clean() { make("clean") }
  def mkdirs() { genDir.mkdirs; outDir.mkdirs }

  def isCmdAvailable(cmd: String) =
    Seq("which", cmd) ! ProcessLogger(_ => {}) == 0

  // Running all scala-invocations required to take the design to verilog.
  // Generally elaboration + GG compilation.
  def elaborateAndCompile(behaviorDescription: String = "elaborate and compile through GG sucessfully") {
    it should behaviorDescription in {
      // Under CI, if make failed during elaboration we catch it here without
      // attempting to rebuild
      val target = (if (ciSkipElaboration) Seq("-q") else Seq()) ++ elaborateMakeTarget
      assert(makeCriticalDependency(target:_*) == 0)
    }
  }

  // Compiles a MIDAS-level RTL simulator of the target
  def compileMlSimulator(b: String, debug: Boolean = false) {
    if (isCmdAvailable(b)) {
      it should s"compile sucessfully to ${b}" + { if (debug) " with waves enabled" else "" } in {
        assert(makeCriticalDependency(s"$b%s".format(if (debug) "-debug" else "")) == 0)
      }
    }
  }
}

// HACK: Hijacks TestSuiteCommon to run the MIDAS unit tests
abstract class MidasUnitTestSuite(unitTestConfig: String, shouldFail: Boolean = false) extends TestSuiteCommon {
  val targetTuple = unitTestConfig
  // GENERATED_DIR & OUTPUT_DIR are only used to properly invoke `make clean`
  val commonMakeArgs = Seq(s"UNITTEST_CONFIG=${unitTestConfig}",
                           s"GENERATED_DIR=${genDir}",
                           s"OUTPUT_DIR=${outDir}")

  // Use the default recipe which also will compile verilator since there's no
  // separate target for just elaboration
  override def elaborateMakeTarget = Seq("compile-midas-unittests")
  override lazy val genDir  = new File(s"generated-src/unittests/${targetTuple}")
  override lazy val outDir = new File(s"output/unittests/${targetTuple}")

  def runUnitTestSuite(backend: String, debug: Boolean = false) {
    val testSpecString = if (shouldFail) "fail" else "pass" + s" when running under ${backend}"

    if (isCmdAvailable(backend)) {
      lazy val result = make("run-midas-unittests%s".format(if (debug) "-debug" else ""),
                             s"EMUL=$backend")
      it should testSpecString in {
        if (shouldFail) assert(result != 0) else assert(result == 0)
      }
    } else {
      ignore should testSpecString in { }
    }
  }

  mkdirs
<<<<<<< HEAD
=======
  behavior of s"MIDAS unittest: ${unitTestConfig}"
  elaborateAndCompile("elaborate sucessfully")
  runUnitTestSuite("verilator")
>>>>>>> 9ffba8db
}

class AllMidasUnitTests extends MidasUnitTestSuite("AllUnitTests") {
  runUnitTestSuite("vcs")
  runUnitTestSuite("verilator")
}
// Need to get VCS to return non-zero exitcodes when $fatal is called
class FailingUnitTests extends MidasUnitTestSuite("TimeOutCheck", shouldFail = true) {
  runUnitTestSuite("verilator")
}

class TimestampUnittests extends MidasUnitTestSuite("TimeOutCheck", shouldFail = true) {
  runUnitTestSuite("verilator")
}<|MERGE_RESOLUTION|>--- conflicted
+++ resolved
@@ -129,12 +129,9 @@
   }
 
   mkdirs
-<<<<<<< HEAD
-=======
   behavior of s"MIDAS unittest: ${unitTestConfig}"
   elaborateAndCompile("elaborate sucessfully")
   runUnitTestSuite("verilator")
->>>>>>> 9ffba8db
 }
 
 class AllMidasUnitTests extends MidasUnitTestSuite("AllUnitTests") {
