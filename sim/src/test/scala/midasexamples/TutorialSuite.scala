--- conflicted
+++ resolved
@@ -101,13 +101,9 @@
     }
   }
 
-<<<<<<< HEAD
-  clean
-=======
   mkdirs()
   behavior of s"$targetName"
   elaborateAndCompile()
->>>>>>> 9ffba8db
   runTest(backendSimulator)
 }
 
@@ -284,6 +280,15 @@
 
 class ClockMuxTest extends TutorialSuite("ClockMux") {
   runTest("vcs", true)
+  expectedFMR(12.5)
+}
+
+// Relies on target-side assertions to capture test failure; disable assertion synthesis
+class ClockDividerTest extends TutorialSuite(
+    "ClockDivider",
+    platformConfigs = "DisableSynthAsserts_HostDebugFeatures_DefaultF1Config") {
+  runTest("vcs", true)
+  expectedFMR(6.0)
 }
 
 // Relies on target-side assertions to capture test failure; disable assertion synthesis
