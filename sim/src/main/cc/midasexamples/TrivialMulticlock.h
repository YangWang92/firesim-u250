//See LICENSE for license details.

#include "simif.h"

class MulticlockChecker {
  public:
   simif_t * sim;
   uint32_t field_address;
   int numerator, denominator;
   int cycle = 0;
   uint32_t expected_value;
   uint32_t fast_domain_reg = 0;
   uint32_t slow_domain_reg = 0;
   uint32_t fast_domain_reg_out = 0;

   MulticlockChecker(simif_t * sim, uint32_t field_address, int numerator, int denominator):
     sim(sim), field_address(field_address), numerator(numerator), denominator(denominator) {};
   void expect_and_update(uint64_t poked_value){
    sim->expect(field_address, fast_domain_reg_out);
<<<<<<< HEAD
    cycle++;
    fast_domain_reg_out =  slow_domain_reg;
    int slow_clock_cycle = (cycle * numerator) / denominator;
    if (slow_clock_cycle > 0 && slow_clock_cycle > (((cycle - 1) * numerator)/ denominator)) {
=======
    fast_domain_reg_out =  slow_domain_reg;
    int slow_clock_cycle = (cycle * numerator) / denominator;
    if (cycle == 0 || (slow_clock_cycle > (((cycle - 1) * numerator) / denominator))) {
>>>>>>> aab053bc
      // TODO: Handle the case where numerator * cycle is not a multiple of the division
      //if (((cycle * numerator) % denominator) != 0) {
      //  fast_domain_reg_out = slow_domain_reg;
      //  slow_domain_reg = poked_value;
      //} else {
      slow_domain_reg = fast_domain_reg;
      //}
      }
      fast_domain_reg = poked_value;
   };
};

class TrivialMulticlock_t: virtual simif_t
{
public:
  TrivialMulticlock_t(int argc, char** argv) {}
  void run() {
    uint64_t limit = 256;
    std::vector<MulticlockChecker*> checkers;
    checkers.push_back(new MulticlockChecker(this, halfOut, 1, 2));
    checkers.push_back(new MulticlockChecker(this, thirdOut, 1, 3));
    // Resolve bug in PeekPoke Bridge
    //checkers.push_back(new MulticlockChecker(this, threeSeventhsOut, 3, 7));

    for(int i = 1; i < 1024; i++){
      for(auto checker: checkers) checker->expect_and_update(i);
      poke(in, i);
      step(1);
    }
  }
};<|MERGE_RESOLUTION|>--- conflicted
+++ resolved
@@ -17,16 +17,10 @@
      sim(sim), field_address(field_address), numerator(numerator), denominator(denominator) {};
    void expect_and_update(uint64_t poked_value){
     sim->expect(field_address, fast_domain_reg_out);
-<<<<<<< HEAD
     cycle++;
     fast_domain_reg_out =  slow_domain_reg;
     int slow_clock_cycle = (cycle * numerator) / denominator;
     if (slow_clock_cycle > 0 && slow_clock_cycle > (((cycle - 1) * numerator)/ denominator)) {
-=======
-    fast_domain_reg_out =  slow_domain_reg;
-    int slow_clock_cycle = (cycle * numerator) / denominator;
-    if (cycle == 0 || (slow_clock_cycle > (((cycle - 1) * numerator) / denominator))) {
->>>>>>> aab053bc
       // TODO: Handle the case where numerator * cycle is not a multiple of the division
       //if (((cycle * numerator) % denominator) != 0) {
       //  fast_domain_reg_out = slow_domain_reg;
