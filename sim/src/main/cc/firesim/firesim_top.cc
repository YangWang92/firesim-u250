#include "firesim_top.h"

// FireSim-defined endpoints
#include "endpoints/serial.h"
#include "endpoints/uart.h"
#include "endpoints/simplenic.h"
#include "endpoints/blockdev.h"
#include "endpoints/tracerv.h"
// MIDAS-defined endpoints
#include "endpoints/fpga_model.h"
#include "endpoints/sim_mem.h"
#include "endpoints/fpga_memory_model.h"

firesim_top_t::firesim_top_t(int argc, char** argv)
{
    // fields to populate to pass to endpoints
    char * blkfile = NULL;
    char * niclogfile = NULL;
    char * slotid = NULL;
    char * tracefile = NULL;
    uint64_t mac_little_end = 0; // default to invalid mac addr, force user to specify one
    int netbw = MAX_BANDWIDTH, netburst = 8;
    int linklatency = 0;

    std::vector<std::string> args(argv + 1, argv + argc);
    for (auto &arg: args) {
        if (arg.find("+max-cycles=") == 0) {
            max_cycles = atoi(arg.c_str()+12);
        }
        if (arg.find("+profile-interval=") == 0) {
            profile_interval = atoi(arg.c_str()+18);
        }
        if (arg.find("+blkdev=") == 0) {
            blkfile = const_cast<char*>(arg.c_str()) + 8;
        }
        if (arg.find("+niclog=") == 0) {
            niclogfile = const_cast<char*>(arg.c_str()) + 8;
        }
        if (arg.find("+slotid=") == 0) {
            slotid = const_cast<char*>(arg.c_str()) + 8;
        }
        if (arg.find("+zero-out-dram") == 0) {
            do_zero_out_dram = true;
        }
        if (arg.find("+macaddr=") == 0) {
            uint8_t mac_bytes[6];
            int mac_octets[6];
            char * macstring = NULL;
            macstring = const_cast<char*>(arg.c_str()) + 9;
            char * trailingjunk;

            // convert mac address from string to 48 bit int
            if (6 == sscanf(macstring, "%x:%x:%x:%x:%x:%x%c",
                        &mac_octets[0], &mac_octets[1], &mac_octets[2],
                        &mac_octets[3], &mac_octets[4], &mac_octets[5],
                        trailingjunk)) {

                for (int i = 0; i < 6; i++) {
                    mac_little_end |= (((uint64_t)(uint8_t)mac_octets[i]) << (8*i));
                }
            } else {
                fprintf(stderr, "INVALID MAC ADDRESS SUPPLIED WITH +macaddr=\n");
            }
        }
        if (arg.find("+netbw=") == 0) {
            char *str = const_cast<char*>(arg.c_str()) + 7;
            netbw = atoi(str);
        }
        if (arg.find("+netburst=") == 0) {
            char *str = const_cast<char*>(arg.c_str()) + 10;
            netburst = atoi(str);
        }
        if (arg.find("+linklatency=") == 0) {
            char *str = const_cast<char*>(arg.c_str()) + 13;
            linklatency = atoi(str);
        }
        if (arg.find("+tracefile=") == 0) {
            tracefile = const_cast<char*>(arg.c_str()) + 11;
        }
    }

    add_endpoint(new uart_t(this));
    add_endpoint(new serial_t(this, args));

#ifdef NASTIWIDGET_0
    endpoints.push_back(new sim_mem_t(this, argc, argv));
#endif

#ifdef MEMMODEL_0
    fpga_models.push_back(new FpgaMemoryModel(
                this,
                // Casts are required for now since the emitted type can change...
                AddressMap(MEMMODEL_0_R_num_registers,
                    (const unsigned int*) MEMMODEL_0_R_addrs,
                    (const char* const*) MEMMODEL_0_R_names,
                    MEMMODEL_0_W_num_registers,
                    (const unsigned int*) MEMMODEL_0_W_addrs,
                    (const char* const*) MEMMODEL_0_W_names),
                argc, argv, "memory_stats.csv"));
#endif

    add_endpoint(new blockdev_t(this, blkfile));
    add_endpoint(new simplenic_t(this, slotid, mac_little_end, netbw, netburst, linklatency, niclogfile));
<<<<<<< HEAD
    add_endpoint(new tracerv_t(this, tracefile));
    // add more endpoints here
=======

    // Add functions you'd like to periodically invoke on a paused simulator here.
    if (profile_interval != -1) {
        register_task([this](){ return this->profile_models();}, 0);
    }
>>>>>>> 63970734

}

bool firesim_top_t::simulation_complete() {
    bool is_complete = false;
    for (auto e: endpoints) {
        is_complete |= e->terminate();
    }
    return is_complete;
}

uint64_t firesim_top_t::profile_models(){
    for (auto mod: fpga_models) {
        mod->profile();
    }
    return profile_interval;
}

int firesim_top_t::exit_code(){
    for (auto e: endpoints) {
        if (e->exit_code())
            return e->exit_code();
    }
    return 0;
}


void firesim_top_t::run() {
    for (auto e: fpga_models) {
        e->init();
    }

    for (auto e: endpoints) {
        e->init();
    }

    if (do_zero_out_dram) {
        fprintf(stderr, "Zeroing out FPGA DRAM. This will take a few seconds...\n");
        zero_out_dram();
    }
    fprintf(stderr, "Commencing simulation.\n");
    uint64_t start_hcycle = hcycle();
    uint64_t start_time = timestamp();

    // Assert reset T=0 -> 50
    target_reset(0, 50);

    while (!simulation_complete() && !has_timed_out()) {
        run_scheduled_tasks();
        step(get_largest_stepsize(), false);
        while(!done() && !simulation_complete()){
            for (auto e: endpoints) e->tick();
        }
    }

    uint64_t end_time = timestamp();
    uint64_t end_cycle = actual_tcycle();
    uint64_t hcycles = hcycle() - start_hcycle;
    double sim_time = diff_secs(end_time, start_time);
    double sim_speed = ((double) end_cycle) / (sim_time * 1000.0);
    // always print a newline after target's output
    fprintf(stderr, "\n");
    int exitcode = exit_code();
    if (exitcode) {
        fprintf(stderr, "*** FAILED *** (code = %d) after %llu cycles\n", exitcode, end_cycle);
    } else if (!simulation_complete() && has_timed_out()) {
        fprintf(stderr, "*** FAILED *** (timeout) after %llu cycles\n", end_cycle);
    } else {
        fprintf(stderr, "*** PASSED *** after %llu cycles\n", end_cycle);
    }
    if (sim_speed > 1000.0) {
        fprintf(stderr, "time elapsed: %.1f s, simulation speed = %.2f MHz\n", sim_time, sim_speed / 1000.0);
    } else {
        fprintf(stderr, "time elapsed: %.1f s, simulation speed = %.2f KHz\n", sim_time, sim_speed);
    }
    double fmr = ((double) hcycles / end_cycle);
    fprintf(stderr, "FPGA-Cycles-to-Model-Cycles Ratio (FMR): %.2f\n", fmr);
    expect(!exitcode, NULL);

    for (auto e: fpga_models) {
        e->finish();
    }
}
<|MERGE_RESOLUTION|>--- conflicted
+++ resolved
@@ -101,17 +101,13 @@
 
     add_endpoint(new blockdev_t(this, blkfile));
     add_endpoint(new simplenic_t(this, slotid, mac_little_end, netbw, netburst, linklatency, niclogfile));
-<<<<<<< HEAD
     add_endpoint(new tracerv_t(this, tracefile));
     // add more endpoints here
-=======
 
     // Add functions you'd like to periodically invoke on a paused simulator here.
     if (profile_interval != -1) {
         register_task([this](){ return this->profile_models();}, 0);
     }
->>>>>>> 63970734
-
 }
 
 bool firesim_top_t::simulation_complete() {
