#include "firesim_top.h"

// FireSim-defined endpoints
#include "endpoints/serial.h"
#include "endpoints/uart.h"
#include "endpoints/simplenic.h"
#include "endpoints/blockdev.h"
#include "endpoints/tracerv.h"
// MIDAS-defined endpoints
#include "endpoints/fpga_model.h"
#include "endpoints/sim_mem.h"
#include "endpoints/fpga_memory_model.h"

firesim_top_t::firesim_top_t(int argc, char** argv)
{
    std::vector<std::string> args(argv + 1, argv + argc);
    max_cycles = -1;
    profile_interval = max_cycles;

    for (auto &arg: args) {
        if (arg.find("+max-cycles=") == 0) {
            max_cycles = atoi(arg.c_str()+12);
        }
        if (arg.find("+profile-interval=") == 0) {
            profile_interval = atoi(arg.c_str()+18);
        }
        if (arg.find("+zero-out-dram") == 0) {
            do_zero_out_dram = true;
        }
    }


#ifdef UARTWIDGET_struct_guard
    UARTWIDGET_0_substruct_create;
    add_endpoint(new uart_t(this, UARTWIDGET_0_substruct));
#endif
#ifdef SERIALWIDGET_struct_guard
    SERIALWIDGET_0_substruct_create;
    add_endpoint(new serial_t(this, args, SERIALWIDGET_0_substruct));
#endif

#ifdef NASTIWIDGET_0
    endpoints.push_back(new sim_mem_t(this, argc, argv));
#endif

#ifdef MEMMODEL_0
    fpga_models.push_back(new FpgaMemoryModel(
                this,
                // Casts are required for now since the emitted type can change...
                AddressMap(MEMMODEL_0_R_num_registers,
                    (const unsigned int*) MEMMODEL_0_R_addrs,
                    (const char* const*) MEMMODEL_0_R_names,
                    MEMMODEL_0_W_num_registers,
                    (const unsigned int*) MEMMODEL_0_W_addrs,
                    (const char* const*) MEMMODEL_0_W_names),
                argc, argv, "memory_stats.csv"));
#endif

<<<<<<< HEAD
#ifdef BLOCKDEVWIDGET_struct_guard
    BLOCKDEVWIDGET_0_substruct_create;
    add_endpoint(new blockdev_t(this, args, BLOCKDEVWIDGET_0_num_trackers, BLOCKDEVWIDGET_0_latency_bits, BLOCKDEVWIDGET_0_substruct));
#endif

#ifdef SIMPLENICWIDGET_struct_guard
    SIMPLENICWIDGET_0_substruct_create;
    add_endpoint(new simplenic_t(this, slotid, mac_little_end, netbw, netburst, linklatency, niclogfile, nic_loopback, shmemportname, SIMPLENICWIDGET_0_substruct));
#endif

    add_endpoint(new tracerv_t(this, tracefile, trace_start, trace_end));
=======
    add_endpoint(new blockdev_t(this, args));
    add_endpoint(new simplenic_t(this, args));
    add_endpoint(new tracerv_t(this, args));
>>>>>>> 56e5ddef
    // add more endpoints here

    // Add functions you'd like to periodically invoke on a paused simulator here.
    if (profile_interval != -1) {
        register_task([this](){ return this->profile_models();}, 0);
    }
}

bool firesim_top_t::simulation_complete() {
    bool is_complete = false;
    for (auto e: endpoints) {
        is_complete |= e->terminate();
    }
    return is_complete;
}

uint64_t firesim_top_t::profile_models(){
    for (auto mod: fpga_models) {
        mod->profile();
    }
    return profile_interval;
}

int firesim_top_t::exit_code(){
    for (auto e: endpoints) {
        if (e->exit_code())
            return e->exit_code();
    }
    return 0;
}


void firesim_top_t::run() {
    for (auto e: fpga_models) {
        e->init();
    }

    for (auto e: endpoints) {
        e->init();
    }

    if (do_zero_out_dram) {
        fprintf(stderr, "Zeroing out FPGA DRAM. This will take a few seconds...\n");
        zero_out_dram();
    }
    fprintf(stderr, "Commencing simulation.\n");
    uint64_t start_hcycle = hcycle();
    uint64_t start_time = timestamp();

    // Assert reset T=0 -> 50
    target_reset(0, 50);

    while (!simulation_complete() && !has_timed_out()) {
        run_scheduled_tasks();
        step(get_largest_stepsize(), false);
        while(!done() && !simulation_complete()){
            for (auto e: endpoints) e->tick();
        }
    }

    uint64_t end_time = timestamp();
    uint64_t end_cycle = actual_tcycle();
    uint64_t hcycles = hcycle() - start_hcycle;
    double sim_time = diff_secs(end_time, start_time);
    double sim_speed = ((double) end_cycle) / (sim_time * 1000.0);
    // always print a newline after target's output
    fprintf(stderr, "\n");
    int exitcode = exit_code();
    if (exitcode) {
        fprintf(stderr, "*** FAILED *** (code = %d) after %llu cycles\n", exitcode, end_cycle);
    } else if (!simulation_complete() && has_timed_out()) {
        fprintf(stderr, "*** FAILED *** (timeout) after %llu cycles\n", end_cycle);
    } else {
        fprintf(stderr, "*** PASSED *** after %llu cycles\n", end_cycle);
    }
    if (sim_speed > 1000.0) {
        fprintf(stderr, "time elapsed: %.1f s, simulation speed = %.2f MHz\n", sim_time, sim_speed / 1000.0);
    } else {
        fprintf(stderr, "time elapsed: %.1f s, simulation speed = %.2f KHz\n", sim_time, sim_speed);
    }
    double fmr = ((double) hcycles / end_cycle);
    fprintf(stderr, "FPGA-Cycles-to-Model-Cycles Ratio (FMR): %.2f\n", fmr);
    expect(!exitcode, NULL);

    for (auto e: fpga_models) {
        e->finish();
    }
}
<|MERGE_RESOLUTION|>--- conflicted
+++ resolved
@@ -56,7 +56,6 @@
                 argc, argv, "memory_stats.csv"));
 #endif
 
-<<<<<<< HEAD
 #ifdef BLOCKDEVWIDGET_struct_guard
     BLOCKDEVWIDGET_0_substruct_create;
     add_endpoint(new blockdev_t(this, args, BLOCKDEVWIDGET_0_num_trackers, BLOCKDEVWIDGET_0_latency_bits, BLOCKDEVWIDGET_0_substruct));
@@ -64,15 +63,10 @@
 
 #ifdef SIMPLENICWIDGET_struct_guard
     SIMPLENICWIDGET_0_substruct_create;
-    add_endpoint(new simplenic_t(this, slotid, mac_little_end, netbw, netburst, linklatency, niclogfile, nic_loopback, shmemportname, SIMPLENICWIDGET_0_substruct));
+    add_endpoint(new simplenic_t(this, args, SIMPLENICWIDGET_0_substruct));
 #endif
 
-    add_endpoint(new tracerv_t(this, tracefile, trace_start, trace_end));
-=======
-    add_endpoint(new blockdev_t(this, args));
-    add_endpoint(new simplenic_t(this, args));
     add_endpoint(new tracerv_t(this, args));
->>>>>>> 56e5ddef
     // add more endpoints here
 
     // Add functions you'd like to periodically invoke on a paused simulator here.
