#include "firesim_top.h"

// FireSim-defined endpoints
#include "endpoints/serial.h"
#include "endpoints/uart.h"
#include "endpoints/simplenic.h"
#include "endpoints/blockdev.h"
#include "endpoints/tracerv.h"
// MIDAS-defined endpoints
#include "endpoints/fpga_model.h"
#include "endpoints/fased_memory_timing_model.h"
#include "endpoints/synthesized_assertions.h"
#include "endpoints/synthesized_prints.h"

firesim_top_t::firesim_top_t(int argc, char** argv)
{
    std::vector<std::string> args(argv + 1, argv + argc);
    max_cycles = -1;
    profile_interval = max_cycles;

    for (auto &arg: args) {
        if (arg.find("+max-cycles=") == 0) {
            max_cycles = atoi(arg.c_str()+12);
        }
        if (arg.find("+profile-interval=") == 0) {
            profile_interval = atoi(arg.c_str()+18);
        }
        if (arg.find("+zero-out-dram") == 0) {
            do_zero_out_dram = true;
        }
    }


#ifdef UARTWIDGET_struct_guard
    #ifdef UARTWIDGET_0_PRESENT
    UARTWIDGET_0_substruct_create;
    add_endpoint(new uart_t(this, UARTWIDGET_0_substruct, 0));
    #endif
    #ifdef UARTWIDGET_1_PRESENT
    UARTWIDGET_1_substruct_create;
    add_endpoint(new uart_t(this, UARTWIDGET_1_substruct, 1));
    #endif
    #ifdef UARTWIDGET_2_PRESENT
    UARTWIDGET_2_substruct_create;
    add_endpoint(new uart_t(this, UARTWIDGET_2_substruct, 2));
    #endif
    #ifdef UARTWIDGET_3_PRESENT
    UARTWIDGET_3_substruct_create;
    add_endpoint(new uart_t(this, UARTWIDGET_3_substruct, 3));
    #endif
    #ifdef UARTWIDGET_4_PRESENT
    UARTWIDGET_4_substruct_create;
    add_endpoint(new uart_t(this, UARTWIDGET_4_substruct, 4));
    #endif
    #ifdef UARTWIDGET_5_PRESENT
    UARTWIDGET_5_substruct_create;
    add_endpoint(new uart_t(this, UARTWIDGET_5_substruct, 5));
    #endif
    #ifdef UARTWIDGET_6_PRESENT
    UARTWIDGET_6_substruct_create;
    add_endpoint(new uart_t(this, UARTWIDGET_6_substruct, 6));
    #endif
    #ifdef UARTWIDGET_7_PRESENT
    UARTWIDGET_7_substruct_create;
    add_endpoint(new uart_t(this, UARTWIDGET_7_substruct, 7));
    #endif
#endif

std::vector<uint64_t> host_mem_offsets;
uint64_t host_mem_offset = -0x80000000LL;
#ifdef FASEDMEMORYTIMINGMODEL_0
    fpga_models.push_back(new FASEDMemoryTimingModel(
                this,
                // Casts are required for now since the emitted type can change...
<<<<<<< HEAD
                AddressMap(FASEDMEMORYTIMINGMODEL_0_R_num_registers,
                    (const unsigned int*) FASEDMEMORYTIMINGMODEL_0_R_addrs,
                    (const char* const*) FASEDMEMORYTIMINGMODEL_0_R_names,
                    FASEDMEMORYTIMINGMODEL_0_W_num_registers,
                    (const unsigned int*) FASEDMEMORYTIMINGMODEL_0_W_addrs,
                    (const char* const*) FASEDMEMORYTIMINGMODEL_0_W_names),
                argc, argv, "memory_stats.csv", 1L << TARGET_MEM_ADDR_BITS , host_mem_offset));
=======
                AddressMap(MEMMODEL_0_R_num_registers,
                    (const unsigned int*) MEMMODEL_0_R_addrs,
                    (const char* const*) MEMMODEL_0_R_names,
                    MEMMODEL_0_W_num_registers,
                    (const unsigned int*) MEMMODEL_0_W_addrs,
                    (const char* const*) MEMMODEL_0_W_names),
                argc, argv, "memory_stats.csv", 1L << MEMMODEL_0_target_addr_bits, host_mem_offset));
>>>>>>> 35b0be7c
     host_mem_offsets.push_back(host_mem_offset);
     host_mem_offset += (1ULL << FASEDMEMORYTIMINGMODEL_0_target_addr_bits);
#endif

#ifdef FASEDMEMORYTIMINGMODEL_1
    fpga_models.push_back(new FASEDMemoryTimingModel(
                this,
                // Casts are required for now since the emitted type can change...
<<<<<<< HEAD
                AddressMap(FASEDMEMORYTIMINGMODEL_1_R_num_registers,
                    (const unsigned int*) FASEDMEMORYTIMINGMODEL_1_R_addrs,
                    (const char* const*) FASEDMEMORYTIMINGMODEL_1_R_names,
                    FASEDMEMORYTIMINGMODEL_1_W_num_registers,
                    (const unsigned int*) FASEDMEMORYTIMINGMODEL_1_W_addrs,
                    (const char* const*) FASEDMEMORYTIMINGMODEL_1_W_names),
                argc, argv, "memory_stats1.csv", 1L << TARGET_MEM_ADDR_BITS, host_mem_offset));
=======
                AddressMap(MEMMODEL_1_R_num_registers,
                    (const unsigned int*) MEMMODEL_1_R_addrs,
                    (const char* const*) MEMMODEL_1_R_names,
                    MEMMODEL_1_W_num_registers,
                    (const unsigned int*) MEMMODEL_1_W_addrs,
                    (const char* const*) MEMMODEL_1_W_names),
                argc, argv, "memory_stats1.csv", 1L << MEMMODEL_1_target_addr_bits, host_mem_offset));
>>>>>>> 35b0be7c
     host_mem_offsets.push_back(host_mem_offset);
     host_mem_offset += 1ULL << FASEDMEMORYTIMINGMODEL_1_target_addr_bits;
#endif

#ifdef FASEDMEMORYTIMINGMODEL_2
    fpga_models.push_back(new FASEDMemoryTimingModel(
                this,
                // Casts are required for now since the emitted type can change...
<<<<<<< HEAD
                AddressMap(FASEDMEMORYTIMINGMODEL_2_R_num_registers,
                    (const unsigned int*) FASEDMEMORYTIMINGMODEL_2_R_addrs,
                    (const char* const*) FASEDMEMORYTIMINGMODEL_2_R_names,
                    FASEDMEMORYTIMINGMODEL_2_W_num_registers,
                    (const unsigned int*) FASEDMEMORYTIMINGMODEL_2_W_addrs,
                    (const char* const*) FASEDMEMORYTIMINGMODEL_2_W_names),
                argc, argv, "memory_stats2.csv", 1L << TARGET_MEM_ADDR_BITS, host_mem_offset));
=======
                AddressMap(MEMMODEL_2_R_num_registers,
                    (const unsigned int*) MEMMODEL_2_R_addrs,
                    (const char* const*) MEMMODEL_2_R_names,
                    MEMMODEL_2_W_num_registers,
                    (const unsigned int*) MEMMODEL_2_W_addrs,
                    (const char* const*) MEMMODEL_2_W_names),
                argc, argv, "memory_stats2.csv", 1L << MEMMODEL_2_target_addr_bits, host_mem_offset));
>>>>>>> 35b0be7c
     host_mem_offsets.push_back(host_mem_offset);
     host_mem_offset += 1ULL << FASEDMEMORYTIMINGMODEL_2_target_addr_bits;
#endif

#ifdef FASEDMEMORYTIMINGMODEL_3
    fpga_models.push_back(new FASEDMemoryTimingModel(
                this,
                // Casts are required for now since the emitted type can change...
<<<<<<< HEAD
                AddressMap(FASEDMEMORYTIMINGMODEL_3_R_num_registers,
                    (const unsigned int*) FASEDMEMORYTIMINGMODEL_3_R_addrs,
                    (const char* const*) FASEDMEMORYTIMINGMODEL_3_R_names,
                    FASEDMEMORYTIMINGMODEL_3_W_num_registers,
                    (const unsigned int*) FASEDMEMORYTIMINGMODEL_3_W_addrs,
                    (const char* const*) FASEDMEMORYTIMINGMODEL_3_W_names),
                argc, argv, "memory_stats3.csv", 1L << TARGET_MEM_ADDR_BITS, host_mem_offset));
=======
                AddressMap(MEMMODEL_3_R_num_registers,
                    (const unsigned int*) MEMMODEL_3_R_addrs,
                    (const char* const*) MEMMODEL_3_R_names,
                    MEMMODEL_3_W_num_registers,
                    (const unsigned int*) MEMMODEL_3_W_addrs,
                    (const char* const*) MEMMODEL_3_W_names),
                argc, argv, "memory_stats3.csv", 1L << MEMMODEL_3_target_addr_bits, host_mem_offset));
>>>>>>> 35b0be7c
     host_mem_offsets.push_back(host_mem_offset);
     host_mem_offset += 1ULL << FASEDMEMORYTIMINGMODEL_3_target_addr_bits;
#endif

#ifdef FASEDMEMORYTIMINGMODEL_4
    fpga_models.push_back(new FASEDMemoryTimingModel(
                this,
                // Casts are required for now since the emitted type can change...
<<<<<<< HEAD
                AddressMap(FASEDMEMORYTIMINGMODEL_4_R_num_registers,
                    (const unsigned int*) FASEDMEMORYTIMINGMODEL_4_R_addrs,
                    (const char* const*) FASEDMEMORYTIMINGMODEL_4_R_names,
                    FASEDMEMORYTIMINGMODEL_4_W_num_registers,
                    (const unsigned int*) FASEDMEMORYTIMINGMODEL_4_W_addrs,
                    (const char* const*) FASEDMEMORYTIMINGMODEL_4_W_names),
                argc, argv, "memory_stats4.csv", 1L << TARGET_MEM_ADDR_BITS, host_mem_offset));
=======
                AddressMap(MEMMODEL_4_R_num_registers,
                    (const unsigned int*) MEMMODEL_4_R_addrs,
                    (const char* const*) MEMMODEL_4_R_names,
                    MEMMODEL_4_W_num_registers,
                    (const unsigned int*) MEMMODEL_4_W_addrs,
                    (const char* const*) MEMMODEL_4_W_names),
                argc, argv, "memory_stats4.csv", 1L << MEMMODEL_4_target_addr_bits, host_mem_offset));
>>>>>>> 35b0be7c
     host_mem_offsets.push_back(host_mem_offset);
     host_mem_offset += 1ULL << FASEDMEMORYTIMINGMODEL_4_target_addr_bits;
#endif

#ifdef FASEDMEMORYTIMINGMODEL_5
    fpga_models.push_back(new FASEDMemoryTimingModel(
                this,
                // Casts are required for now since the emitted type can change...
<<<<<<< HEAD
                AddressMap(FASEDMEMORYTIMINGMODEL_5_R_num_registers,
                    (const unsigned int*) FASEDMEMORYTIMINGMODEL_5_R_addrs,
                    (const char* const*) FASEDMEMORYTIMINGMODEL_5_R_names,
                    FASEDMEMORYTIMINGMODEL_5_W_num_registers,
                    (const unsigned int*) FASEDMEMORYTIMINGMODEL_5_W_addrs,
                    (const char* const*) FASEDMEMORYTIMINGMODEL_5_W_names),
                argc, argv, "memory_stats5.csv", 1L << TARGET_MEM_ADDR_BITS, host_mem_offset));
=======
                AddressMap(MEMMODEL_5_R_num_registers,
                    (const unsigned int*) MEMMODEL_5_R_addrs,
                    (const char* const*) MEMMODEL_5_R_names,
                    MEMMODEL_5_W_num_registers,
                    (const unsigned int*) MEMMODEL_5_W_addrs,
                    (const char* const*) MEMMODEL_5_W_names),
                argc, argv, "memory_stats5.csv", 1L << MEMMODEL_5_target_addr_bits, host_mem_offset));
>>>>>>> 35b0be7c
     host_mem_offsets.push_back(host_mem_offset);
     host_mem_offset += 1ULL << FASEDMEMORYTIMINGMODEL_5_target_addr_bits;
#endif

#ifdef FASEDMEMORYTIMINGMODEL_6
    fpga_models.push_back(new FASEDMemoryTimingModel(
                this,
                // Casts are required for now since the emitted type can change...
<<<<<<< HEAD
                AddressMap(FASEDMEMORYTIMINGMODEL_6_R_num_registers,
                    (const unsigned int*) FASEDMEMORYTIMINGMODEL_6_R_addrs,
                    (const char* const*) FASEDMEMORYTIMINGMODEL_6_R_names,
                    FASEDMEMORYTIMINGMODEL_6_W_num_registers,
                    (const unsigned int*) FASEDMEMORYTIMINGMODEL_6_W_addrs,
                    (const char* const*) FASEDMEMORYTIMINGMODEL_6_W_names),
                argc, argv, "memory_stats6.csv", 1L << TARGET_MEM_ADDR_BITS, host_mem_offset));
=======
                AddressMap(MEMMODEL_6_R_num_registers,
                    (const unsigned int*) MEMMODEL_6_R_addrs,
                    (const char* const*) MEMMODEL_6_R_names,
                    MEMMODEL_6_W_num_registers,
                    (const unsigned int*) MEMMODEL_6_W_addrs,
                    (const char* const*) MEMMODEL_6_W_names),
                argc, argv, "memory_stats6.csv", 1L << MEMMODEL_6_target_addr_bits, host_mem_offset));
>>>>>>> 35b0be7c
     host_mem_offsets.push_back(host_mem_offset);
     host_mem_offset += 1ULL << FASEDMEMORYTIMINGMODEL_6_target_addr_bits;
#endif

#ifdef FASEDMEMORYTIMINGMODEL_7
    fpga_models.push_back(new FASEDMemoryTimingModel(
                this,
                // Casts are required for now since the emitted type can change...
<<<<<<< HEAD
                AddressMap(FASEDMEMORYTIMINGMODEL_7_R_num_registers,
                    (const unsigned int*) FASEDMEMORYTIMINGMODEL_7_R_addrs,
                    (const char* const*) FASEDMEMORYTIMINGMODEL_7_R_names,
                    FASEDMEMORYTIMINGMODEL_7_W_num_registers,
                    (const unsigned int*) FASEDMEMORYTIMINGMODEL_7_W_addrs,
                    (const char* const*) FASEDMEMORYTIMINGMODEL_7_W_names),
                argc, argv, "memory_stats7.csv", 1L << TARGET_MEM_ADDR_BITS, host_mem_offset));
=======
                AddressMap(MEMMODEL_7_R_num_registers,
                    (const unsigned int*) MEMMODEL_7_R_addrs,
                    (const char* const*) MEMMODEL_7_R_names,
                    MEMMODEL_7_W_num_registers,
                    (const unsigned int*) MEMMODEL_7_W_addrs,
                    (const char* const*) MEMMODEL_7_W_names),
                argc, argv, "memory_stats7.csv", 1L << MEMMODEL_7_target_addr_bits, host_mem_offset));
>>>>>>> 35b0be7c
     host_mem_offsets.push_back(host_mem_offset);
     host_mem_offset += 1ULL << FASEDMEMORYTIMINGMODEL_7_target_addr_bits;
#endif

#ifdef SERIALWIDGET_struct_guard
    #ifdef SERIALWIDGET_0_PRESENT
    SERIALWIDGET_0_substruct_create;
    add_endpoint(new serial_t(this, args, SERIALWIDGET_0_substruct, 0, host_mem_offsets[0]));
    #endif
    #ifdef SERIALWIDGET_1_PRESENT
    SERIALWIDGET_1_substruct_create;
    add_endpoint(new serial_t(this, args, SERIALWIDGET_1_substruct, 1, host_mem_offsets[1]));
    #endif
    #ifdef SERIALWIDGET_2_PRESENT
    SERIALWIDGET_2_substruct_create;
    add_endpoint(new serial_t(this, args, SERIALWIDGET_2_substruct, 2, host_mem_offsets[2]));
    #endif
    #ifdef SERIALWIDGET_3_PRESENT
    SERIALWIDGET_3_substruct_create;
    add_endpoint(new serial_t(this, args, SERIALWIDGET_3_substruct, 3, host_mem_offsets[3]));
    #endif
    #ifdef SERIALWIDGET_4_PRESENT
    SERIALWIDGET_4_substruct_create;
    add_endpoint(new serial_t(this, args, SERIALWIDGET_4_substruct, 4, host_mem_offsets[4]));
    #endif
    #ifdef SERIALWIDGET_5_PRESENT
    SERIALWIDGET_5_substruct_create;
    add_endpoint(new serial_t(this, args, SERIALWIDGET_5_substruct, 5, host_mem_offsets[5]));
    #endif
    #ifdef SERIALWIDGET_6_PRESENT
    SERIALWIDGET_6_substruct_create;
    add_endpoint(new serial_t(this, args, SERIALWIDGET_6_substruct, 6, host_mem_offsets[6]));
    #endif
    #ifdef SERIALWIDGET_7_PRESENT
    SERIALWIDGET_7_substruct_create;
    add_endpoint(new serial_t(this, args, SERIALWIDGET_7_substruct, 7, host_mem_offsets[7]));
    #endif
#endif

#ifdef BLOCKDEVWIDGET_struct_guard
    #ifdef BLOCKDEVWIDGET_0_PRESENT
    BLOCKDEVWIDGET_0_substruct_create;
    add_endpoint(new blockdev_t(this, args, BLOCKDEVWIDGET_0_num_trackers, BLOCKDEVWIDGET_0_latency_bits, BLOCKDEVWIDGET_0_substruct, 0));
    #endif
    #ifdef BLOCKDEVWIDGET_1_PRESENT
    BLOCKDEVWIDGET_1_substruct_create;
    add_endpoint(new blockdev_t(this, args, BLOCKDEVWIDGET_1_num_trackers, BLOCKDEVWIDGET_1_latency_bits, BLOCKDEVWIDGET_1_substruct, 1));
    #endif
    #ifdef BLOCKDEVWIDGET_2_PRESENT
    BLOCKDEVWIDGET_2_substruct_create;
    add_endpoint(new blockdev_t(this, args, BLOCKDEVWIDGET_2_num_trackers, BLOCKDEVWIDGET_2_latency_bits, BLOCKDEVWIDGET_2_substruct, 2));
    #endif
    #ifdef BLOCKDEVWIDGET_3_PRESENT
    BLOCKDEVWIDGET_3_substruct_create;
    add_endpoint(new blockdev_t(this, args, BLOCKDEVWIDGET_3_num_trackers, BLOCKDEVWIDGET_3_latency_bits, BLOCKDEVWIDGET_3_substruct, 3));
    #endif
    #ifdef BLOCKDEVWIDGET_4_PRESENT
    BLOCKDEVWIDGET_4_substruct_create;
    add_endpoint(new blockdev_t(this, args, BLOCKDEVWIDGET_4_num_trackers, BLOCKDEVWIDGET_4_latency_bits, BLOCKDEVWIDGET_4_substruct, 4));
    #endif
    #ifdef BLOCKDEVWIDGET_5_PRESENT
    BLOCKDEVWIDGET_5_substruct_create;
    add_endpoint(new blockdev_t(this, args, BLOCKDEVWIDGET_5_num_trackers, BLOCKDEVWIDGET_5_latency_bits, BLOCKDEVWIDGET_5_substruct, 5));
    #endif
    #ifdef BLOCKDEVWIDGET_6_PRESENT
    BLOCKDEVWIDGET_6_substruct_create;
    add_endpoint(new blockdev_t(this, args, BLOCKDEVWIDGET_6_num_trackers, BLOCKDEVWIDGET_6_latency_bits, BLOCKDEVWIDGET_6_substruct, 6));
    #endif
    #ifdef BLOCKDEVWIDGET_7_PRESENT
    BLOCKDEVWIDGET_7_substruct_create;
    add_endpoint(new blockdev_t(this, args, BLOCKDEVWIDGET_7_num_trackers, BLOCKDEVWIDGET_7_latency_bits, BLOCKDEVWIDGET_7_substruct, 7));
    #endif
#endif

#ifdef SIMPLENICWIDGET_struct_guard
    #ifdef SIMPLENICWIDGET_0_PRESENT
    SIMPLENICWIDGET_0_substruct_create;
    add_endpoint(new simplenic_t(this, args, SIMPLENICWIDGET_0_substruct, 0, SIMPLENICWIDGET_0_DMA_ADDR));
    #endif
    #ifdef SIMPLENICWIDGET_1_PRESENT
    SIMPLENICWIDGET_1_substruct_create;
    add_endpoint(new simplenic_t(this, args, SIMPLENICWIDGET_1_substruct, 1, SIMPLENICWIDGET_1_DMA_ADDR));
    #endif
    #ifdef SIMPLENICWIDGET_2_PRESENT
    SIMPLENICWIDGET_2_substruct_create;
    add_endpoint(new simplenic_t(this, args, SIMPLENICWIDGET_2_substruct, 2, SIMPLENICWIDGET_2_DMA_ADDR));
    #endif
    #ifdef SIMPLENICWIDGET_3_PRESENT
    SIMPLENICWIDGET_3_substruct_create;
    add_endpoint(new simplenic_t(this, args, SIMPLENICWIDGET_3_substruct, 3, SIMPLENICWIDGET_3_DMA_ADDR));
    #endif
    #ifdef SIMPLENICWIDGET_4_PRESENT
    SIMPLENICWIDGET_4_substruct_create;
    add_endpoint(new simplenic_t(this, args, SIMPLENICWIDGET_4_substruct, 4, SIMPLENICWIDGET_4_DMA_ADDR));
    #endif
    #ifdef SIMPLENICWIDGET_5_PRESENT
    SIMPLENICWIDGET_5_substruct_create;
    add_endpoint(new simplenic_t(this, args, SIMPLENICWIDGET_5_substruct, 5, SIMPLENICWIDGET_5_DMA_ADDR));
    #endif
    #ifdef SIMPLENICWIDGET_6_PRESENT
    SIMPLENICWIDGET_6_substruct_create;
    add_endpoint(new simplenic_t(this, args, SIMPLENICWIDGET_6_substruct, 6, SIMPLENICWIDGET_6_DMA_ADDR));
    #endif
    #ifdef SIMPLENICWIDGET_7_PRESENT
    SIMPLENICWIDGET_7_substruct_create;
    add_endpoint(new simplenic_t(this, args, SIMPLENICWIDGET_7_substruct, 7, SIMPLENICWIDGET_7_DMA_ADDR));
    #endif
#endif

#ifdef TRACERVWIDGET_struct_guard
    #ifdef TRACERVWIDGET_0_PRESENT
    TRACERVWIDGET_0_substruct_create;
    add_endpoint(new tracerv_t(this, args, TRACERVWIDGET_0_substruct, 0, TRACERVWIDGET_0_DMA_ADDR));
    #endif
    #ifdef TRACERVWIDGET_1_PRESENT
    TRACERVWIDGET_1_substruct_create;
    add_endpoint(new tracerv_t(this, args, TRACERVWIDGET_1_substruct, 1, TRACERVWIDGET_1_DMA_ADDR));
    #endif
    #ifdef TRACERVWIDGET_2_PRESENT
    TRACERVWIDGET_2_substruct_create;
    add_endpoint(new tracerv_t(this, args, TRACERVWIDGET_2_substruct, 2, TRACERVWIDGET_2_DMA_ADDR));
    #endif
    #ifdef TRACERVWIDGET_3_PRESENT
    TRACERVWIDGET_3_substruct_create;
    add_endpoint(new tracerv_t(this, args, TRACERVWIDGET_3_substruct, 3, TRACERVWIDGET_3_DMA_ADDR));
    #endif
    #ifdef TRACERVWIDGET_4_PRESENT
    TRACERVWIDGET_4_substruct_create;
    add_endpoint(new tracerv_t(this, args, TRACERVWIDGET_4_substruct, 4, TRACERVWIDGET_4_DMA_ADDR));
    #endif
    #ifdef TRACERVWIDGET_5_PRESENT
    TRACERVWIDGET_5_substruct_create;
    add_endpoint(new tracerv_t(this, args, TRACERVWIDGET_5_substruct, 5, TRACERVWIDGET_5_DMA_ADDR));
    #endif
    #ifdef TRACERVWIDGET_6_PRESENT
    TRACERVWIDGET_6_substruct_create;
    add_endpoint(new tracerv_t(this, args, TRACERVWIDGET_6_substruct, 6, TRACERVWIDGET_6_DMA_ADDR));
    #endif
    #ifdef TRACERVWIDGET_7_PRESENT
    TRACERVWIDGET_7_substruct_create;
    add_endpoint(new tracerv_t(this, args, TRACERVWIDGET_7_substruct, 7, TRACERVWIDGET_7_DMA_ADDR));
    #endif
#endif

// There can only be one instance of assert and print widgets as their IO is
// uniquely generated by a FIRRTL transform
#ifdef ASSERTWIDGET_0_PRESENT
    ASSERTWIDGET_0_substruct_create
    add_endpoint(new synthesized_assertions_t(this, ASSERTWIDGET_0_substruct));
#endif

#ifdef PRINTWIDGET_0_PRESENT
    PRINTWIDGET_0_substruct_create;
    add_endpoint(new synthesized_prints_t(this,
                                          args,
                                          PRINTWIDGET_0_substruct,
                                          PRINTWIDGET_0_print_count,
                                          PRINTWIDGET_0_token_bytes,
                                          PRINTWIDGET_0_idle_cycles_mask,
                                          PRINTWIDGET_0_print_offsets,
                                          PRINTWIDGET_0_format_strings,
                                          PRINTWIDGET_0_argument_counts,
                                          PRINTWIDGET_0_argument_widths,
                                          PRINTWIDGET_0_DMA_ADDR));
#endif
    // Add functions you'd like to periodically invoke on a paused simulator here.
    if (profile_interval != -1) {
        register_task([this](){ return this->profile_models();}, 0);
    }
}

bool firesim_top_t::simulation_complete() {
    bool is_complete = false;
    for (auto &e: endpoints) {
        is_complete |= e->terminate();
    }
    return is_complete;
}

uint64_t firesim_top_t::profile_models(){
    for (auto mod: fpga_models) {
        mod->profile();
    }
    return profile_interval;
}

int firesim_top_t::exit_code(){
    for (auto &e: endpoints) {
        if (e->exit_code())
            return e->exit_code();
    }
    return 0;
}


void firesim_top_t::run() {
    for (auto &e: fpga_models) {
        e->init();
    }

    for (auto &e: endpoints) {
        e->init();
    }

    if (do_zero_out_dram) {
        fprintf(stderr, "Zeroing out FPGA DRAM. This will take a few seconds...\n");
        zero_out_dram();
    }
    fprintf(stderr, "Commencing simulation.\n");
    uint64_t start_hcycle = hcycle();
    uint64_t start_time = timestamp();

    // Assert reset T=0 -> 50
    target_reset(50);

    while (!simulation_complete() && !has_timed_out()) {
        run_scheduled_tasks();
        step(get_largest_stepsize(), false);
        while(!done() && !simulation_complete()){
            for (auto &e: endpoints) e->tick();
        }
    }

    uint64_t end_time = timestamp();
    uint64_t end_cycle = actual_tcycle();
    uint64_t hcycles = hcycle() - start_hcycle;
    double sim_time = diff_secs(end_time, start_time);
    double sim_speed = ((double) end_cycle) / (sim_time * 1000.0);
    // always print a newline after target's output
    fprintf(stderr, "\n");
    int exitcode = exit_code();
    if (exitcode) {
        fprintf(stderr, "*** FAILED *** (code = %d) after %llu cycles\n", exitcode, end_cycle);
    } else if (!simulation_complete() && has_timed_out()) {
        fprintf(stderr, "*** FAILED *** (timeout) after %llu cycles\n", end_cycle);
    } else {
        fprintf(stderr, "*** PASSED *** after %llu cycles\n", end_cycle);
    }
    if (sim_speed > 1000.0) {
        fprintf(stderr, "time elapsed: %.1f s, simulation speed = %.2f MHz\n", sim_time, sim_speed / 1000.0);
    } else {
        fprintf(stderr, "time elapsed: %.1f s, simulation speed = %.2f KHz\n", sim_time, sim_speed);
    }
    double fmr = ((double) hcycles / end_cycle);
    fprintf(stderr, "FPGA-Cycles-to-Model-Cycles Ratio (FMR): %.2f\n", fmr);
    expect(!exitcode, NULL);

    for (auto &e: fpga_models) {
        e->finish();
    }

    for (auto &e: endpoints) {
        e->finish();
    }
}
<|MERGE_RESOLUTION|>--- conflicted
+++ resolved
@@ -72,23 +72,13 @@
     fpga_models.push_back(new FASEDMemoryTimingModel(
                 this,
                 // Casts are required for now since the emitted type can change...
-<<<<<<< HEAD
                 AddressMap(FASEDMEMORYTIMINGMODEL_0_R_num_registers,
                     (const unsigned int*) FASEDMEMORYTIMINGMODEL_0_R_addrs,
                     (const char* const*) FASEDMEMORYTIMINGMODEL_0_R_names,
                     FASEDMEMORYTIMINGMODEL_0_W_num_registers,
                     (const unsigned int*) FASEDMEMORYTIMINGMODEL_0_W_addrs,
                     (const char* const*) FASEDMEMORYTIMINGMODEL_0_W_names),
-                argc, argv, "memory_stats.csv", 1L << TARGET_MEM_ADDR_BITS , host_mem_offset));
-=======
-                AddressMap(MEMMODEL_0_R_num_registers,
-                    (const unsigned int*) MEMMODEL_0_R_addrs,
-                    (const char* const*) MEMMODEL_0_R_names,
-                    MEMMODEL_0_W_num_registers,
-                    (const unsigned int*) MEMMODEL_0_W_addrs,
-                    (const char* const*) MEMMODEL_0_W_names),
-                argc, argv, "memory_stats.csv", 1L << MEMMODEL_0_target_addr_bits, host_mem_offset));
->>>>>>> 35b0be7c
+                argc, argv, "memory_stats.csv", 1L << FASEDMEMORYTIMINGMODEL_0_target_addr_bits, host_mem_offset));
      host_mem_offsets.push_back(host_mem_offset);
      host_mem_offset += (1ULL << FASEDMEMORYTIMINGMODEL_0_target_addr_bits);
 #endif
@@ -97,23 +87,13 @@
     fpga_models.push_back(new FASEDMemoryTimingModel(
                 this,
                 // Casts are required for now since the emitted type can change...
-<<<<<<< HEAD
                 AddressMap(FASEDMEMORYTIMINGMODEL_1_R_num_registers,
                     (const unsigned int*) FASEDMEMORYTIMINGMODEL_1_R_addrs,
                     (const char* const*) FASEDMEMORYTIMINGMODEL_1_R_names,
                     FASEDMEMORYTIMINGMODEL_1_W_num_registers,
                     (const unsigned int*) FASEDMEMORYTIMINGMODEL_1_W_addrs,
                     (const char* const*) FASEDMEMORYTIMINGMODEL_1_W_names),
-                argc, argv, "memory_stats1.csv", 1L << TARGET_MEM_ADDR_BITS, host_mem_offset));
-=======
-                AddressMap(MEMMODEL_1_R_num_registers,
-                    (const unsigned int*) MEMMODEL_1_R_addrs,
-                    (const char* const*) MEMMODEL_1_R_names,
-                    MEMMODEL_1_W_num_registers,
-                    (const unsigned int*) MEMMODEL_1_W_addrs,
-                    (const char* const*) MEMMODEL_1_W_names),
-                argc, argv, "memory_stats1.csv", 1L << MEMMODEL_1_target_addr_bits, host_mem_offset));
->>>>>>> 35b0be7c
+                argc, argv, "memory_stats1.csv", 1L << FASEDMEMORYTIMINGMODEL_1_target_addr_bits, host_mem_offset));
      host_mem_offsets.push_back(host_mem_offset);
      host_mem_offset += 1ULL << FASEDMEMORYTIMINGMODEL_1_target_addr_bits;
 #endif
@@ -122,23 +102,13 @@
     fpga_models.push_back(new FASEDMemoryTimingModel(
                 this,
                 // Casts are required for now since the emitted type can change...
-<<<<<<< HEAD
                 AddressMap(FASEDMEMORYTIMINGMODEL_2_R_num_registers,
                     (const unsigned int*) FASEDMEMORYTIMINGMODEL_2_R_addrs,
                     (const char* const*) FASEDMEMORYTIMINGMODEL_2_R_names,
                     FASEDMEMORYTIMINGMODEL_2_W_num_registers,
                     (const unsigned int*) FASEDMEMORYTIMINGMODEL_2_W_addrs,
                     (const char* const*) FASEDMEMORYTIMINGMODEL_2_W_names),
-                argc, argv, "memory_stats2.csv", 1L << TARGET_MEM_ADDR_BITS, host_mem_offset));
-=======
-                AddressMap(MEMMODEL_2_R_num_registers,
-                    (const unsigned int*) MEMMODEL_2_R_addrs,
-                    (const char* const*) MEMMODEL_2_R_names,
-                    MEMMODEL_2_W_num_registers,
-                    (const unsigned int*) MEMMODEL_2_W_addrs,
-                    (const char* const*) MEMMODEL_2_W_names),
-                argc, argv, "memory_stats2.csv", 1L << MEMMODEL_2_target_addr_bits, host_mem_offset));
->>>>>>> 35b0be7c
+                argc, argv, "memory_stats2.csv", 1L << FASEDMEMORYTIMINGMODEL_2_target_addr_bits, host_mem_offset));
      host_mem_offsets.push_back(host_mem_offset);
      host_mem_offset += 1ULL << FASEDMEMORYTIMINGMODEL_2_target_addr_bits;
 #endif
@@ -147,23 +117,13 @@
     fpga_models.push_back(new FASEDMemoryTimingModel(
                 this,
                 // Casts are required for now since the emitted type can change...
-<<<<<<< HEAD
                 AddressMap(FASEDMEMORYTIMINGMODEL_3_R_num_registers,
                     (const unsigned int*) FASEDMEMORYTIMINGMODEL_3_R_addrs,
                     (const char* const*) FASEDMEMORYTIMINGMODEL_3_R_names,
                     FASEDMEMORYTIMINGMODEL_3_W_num_registers,
                     (const unsigned int*) FASEDMEMORYTIMINGMODEL_3_W_addrs,
                     (const char* const*) FASEDMEMORYTIMINGMODEL_3_W_names),
-                argc, argv, "memory_stats3.csv", 1L << TARGET_MEM_ADDR_BITS, host_mem_offset));
-=======
-                AddressMap(MEMMODEL_3_R_num_registers,
-                    (const unsigned int*) MEMMODEL_3_R_addrs,
-                    (const char* const*) MEMMODEL_3_R_names,
-                    MEMMODEL_3_W_num_registers,
-                    (const unsigned int*) MEMMODEL_3_W_addrs,
-                    (const char* const*) MEMMODEL_3_W_names),
-                argc, argv, "memory_stats3.csv", 1L << MEMMODEL_3_target_addr_bits, host_mem_offset));
->>>>>>> 35b0be7c
+                argc, argv, "memory_stats3.csv", 1L << FASEDMEMORYTIMINGMODEL_3_target_addr_bits, host_mem_offset));
      host_mem_offsets.push_back(host_mem_offset);
      host_mem_offset += 1ULL << FASEDMEMORYTIMINGMODEL_3_target_addr_bits;
 #endif
@@ -172,23 +132,13 @@
     fpga_models.push_back(new FASEDMemoryTimingModel(
                 this,
                 // Casts are required for now since the emitted type can change...
-<<<<<<< HEAD
                 AddressMap(FASEDMEMORYTIMINGMODEL_4_R_num_registers,
                     (const unsigned int*) FASEDMEMORYTIMINGMODEL_4_R_addrs,
                     (const char* const*) FASEDMEMORYTIMINGMODEL_4_R_names,
                     FASEDMEMORYTIMINGMODEL_4_W_num_registers,
                     (const unsigned int*) FASEDMEMORYTIMINGMODEL_4_W_addrs,
                     (const char* const*) FASEDMEMORYTIMINGMODEL_4_W_names),
-                argc, argv, "memory_stats4.csv", 1L << TARGET_MEM_ADDR_BITS, host_mem_offset));
-=======
-                AddressMap(MEMMODEL_4_R_num_registers,
-                    (const unsigned int*) MEMMODEL_4_R_addrs,
-                    (const char* const*) MEMMODEL_4_R_names,
-                    MEMMODEL_4_W_num_registers,
-                    (const unsigned int*) MEMMODEL_4_W_addrs,
-                    (const char* const*) MEMMODEL_4_W_names),
-                argc, argv, "memory_stats4.csv", 1L << MEMMODEL_4_target_addr_bits, host_mem_offset));
->>>>>>> 35b0be7c
+                argc, argv, "memory_stats4.csv", 1L << FASEDMEMORYTIMINGMODEL_4_target_addr_bits, host_mem_offset));
      host_mem_offsets.push_back(host_mem_offset);
      host_mem_offset += 1ULL << FASEDMEMORYTIMINGMODEL_4_target_addr_bits;
 #endif
@@ -197,23 +147,13 @@
     fpga_models.push_back(new FASEDMemoryTimingModel(
                 this,
                 // Casts are required for now since the emitted type can change...
-<<<<<<< HEAD
                 AddressMap(FASEDMEMORYTIMINGMODEL_5_R_num_registers,
                     (const unsigned int*) FASEDMEMORYTIMINGMODEL_5_R_addrs,
                     (const char* const*) FASEDMEMORYTIMINGMODEL_5_R_names,
                     FASEDMEMORYTIMINGMODEL_5_W_num_registers,
                     (const unsigned int*) FASEDMEMORYTIMINGMODEL_5_W_addrs,
                     (const char* const*) FASEDMEMORYTIMINGMODEL_5_W_names),
-                argc, argv, "memory_stats5.csv", 1L << TARGET_MEM_ADDR_BITS, host_mem_offset));
-=======
-                AddressMap(MEMMODEL_5_R_num_registers,
-                    (const unsigned int*) MEMMODEL_5_R_addrs,
-                    (const char* const*) MEMMODEL_5_R_names,
-                    MEMMODEL_5_W_num_registers,
-                    (const unsigned int*) MEMMODEL_5_W_addrs,
-                    (const char* const*) MEMMODEL_5_W_names),
-                argc, argv, "memory_stats5.csv", 1L << MEMMODEL_5_target_addr_bits, host_mem_offset));
->>>>>>> 35b0be7c
+                argc, argv, "memory_stats5.csv", 1L << FASEDMEMORYTIMINGMODEL_5_target_addr_bits, host_mem_offset));
      host_mem_offsets.push_back(host_mem_offset);
      host_mem_offset += 1ULL << FASEDMEMORYTIMINGMODEL_5_target_addr_bits;
 #endif
@@ -222,23 +162,13 @@
     fpga_models.push_back(new FASEDMemoryTimingModel(
                 this,
                 // Casts are required for now since the emitted type can change...
-<<<<<<< HEAD
                 AddressMap(FASEDMEMORYTIMINGMODEL_6_R_num_registers,
                     (const unsigned int*) FASEDMEMORYTIMINGMODEL_6_R_addrs,
                     (const char* const*) FASEDMEMORYTIMINGMODEL_6_R_names,
                     FASEDMEMORYTIMINGMODEL_6_W_num_registers,
                     (const unsigned int*) FASEDMEMORYTIMINGMODEL_6_W_addrs,
                     (const char* const*) FASEDMEMORYTIMINGMODEL_6_W_names),
-                argc, argv, "memory_stats6.csv", 1L << TARGET_MEM_ADDR_BITS, host_mem_offset));
-=======
-                AddressMap(MEMMODEL_6_R_num_registers,
-                    (const unsigned int*) MEMMODEL_6_R_addrs,
-                    (const char* const*) MEMMODEL_6_R_names,
-                    MEMMODEL_6_W_num_registers,
-                    (const unsigned int*) MEMMODEL_6_W_addrs,
-                    (const char* const*) MEMMODEL_6_W_names),
-                argc, argv, "memory_stats6.csv", 1L << MEMMODEL_6_target_addr_bits, host_mem_offset));
->>>>>>> 35b0be7c
+                argc, argv, "memory_stats6.csv", 1L << FASEDMEMORYTIMINGMODEL_6_target_addr_bits, host_mem_offset));
      host_mem_offsets.push_back(host_mem_offset);
      host_mem_offset += 1ULL << FASEDMEMORYTIMINGMODEL_6_target_addr_bits;
 #endif
@@ -247,23 +177,13 @@
     fpga_models.push_back(new FASEDMemoryTimingModel(
                 this,
                 // Casts are required for now since the emitted type can change...
-<<<<<<< HEAD
                 AddressMap(FASEDMEMORYTIMINGMODEL_7_R_num_registers,
                     (const unsigned int*) FASEDMEMORYTIMINGMODEL_7_R_addrs,
                     (const char* const*) FASEDMEMORYTIMINGMODEL_7_R_names,
                     FASEDMEMORYTIMINGMODEL_7_W_num_registers,
                     (const unsigned int*) FASEDMEMORYTIMINGMODEL_7_W_addrs,
                     (const char* const*) FASEDMEMORYTIMINGMODEL_7_W_names),
-                argc, argv, "memory_stats7.csv", 1L << TARGET_MEM_ADDR_BITS, host_mem_offset));
-=======
-                AddressMap(MEMMODEL_7_R_num_registers,
-                    (const unsigned int*) MEMMODEL_7_R_addrs,
-                    (const char* const*) MEMMODEL_7_R_names,
-                    MEMMODEL_7_W_num_registers,
-                    (const unsigned int*) MEMMODEL_7_W_addrs,
-                    (const char* const*) MEMMODEL_7_W_names),
-                argc, argv, "memory_stats7.csv", 1L << MEMMODEL_7_target_addr_bits, host_mem_offset));
->>>>>>> 35b0be7c
+                argc, argv, "memory_stats7.csv", 1L << FASEDMEMORYTIMINGMODEL_7_target_addr_bits, host_mem_offset));
      host_mem_offsets.push_back(host_mem_offset);
      host_mem_offset += 1ULL << FASEDMEMORYTIMINGMODEL_7_target_addr_bits;
 #endif
