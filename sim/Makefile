##################
#   Parameters   #
##################

# Multiple target-projects, each with it's own chisel generator, co-exist in firesim.
# Their sources exist in:
# src/main/{cc, scala, makefrag}/<target-project-name>
#
# Currently these projects are:
# 	firesim: the default, rocket-chip-based target-designs
# 	midasexamples: simple chisel designs demonstrating how to build midas-style simulators
TARGET_PROJECT ?= firesim

# Users can override this to point at a makefrag defined in a parent project
# that submodules firesim or source sim/Makefrag directly
TARGET_PROJECT_MAKEFRAG ?= src/main/makefrag/$(TARGET_PROJECT)/Makefrag

default: compile

<<<<<<< HEAD
base_dir = $(abspath .)
simif_dir = $(base_dir)/midas/src/main/cc
driver_dir = $(base_dir)/src/main/cc

name_tuple = $(DESIGN)-$(TARGET_CONFIG)-$(PLATFORM_CONFIG)

base_generated_dir := $(base_dir)/generated-src
base_output_dir := $(base_dir)/output
generated_dir ?= $(base_generated_dir)/$(PLATFORM)/$(name_tuple)
output_dir    ?= $(base_output_dir)/$(PLATFORM)/$(name_tuple)

driver_h = $(shell find $(driver_dir) -name ".h")
midas_h  = $(shell find $(simif_dir) -name "*.h")
midas_cc = $(shell find $(simif_dir) -name "*.cc")
emul_cc  = $(addprefix $(driver_dir)/, $(addsuffix .cc, \
	firesim_top fesvr/firesim_tsi fesvr/firesim_fesvr endpoints/serial endpoints/uart)) \
	$(addprefix $(driver_dir)/, $(addsuffix .cc, \
	firesim_f1 endpoints/simplenic endpoints/blockdev))


common_cxx_flags = -I$(RISCV)/include -Wno-unused-variable

=======
>>>>>>> 7733f59c
SBT ?= sbt
SBT_FLAGS ?= -J-Xmx16G -J-Xss8M -J-XX:MaxPermSize=256M -J-XX:MaxMetaspaceSize=512M -J-XX:ReservedCodeCacheSize=1G ++2.12.4
sbt:
	$(SBT) $(SBT_FLAGS) shell
test:
	$(SBT) $(SBT_FLAGS) test

########################
# Timestamp & Patching #
########################
firesim_base_dir := $(abspath .)
timestamps = $(addprefix $(firesim_base_dir)/, $(addsuffix .timestamp, firrtl))

$(firesim_base_dir)/firrtl.timestamp: $(shell find $(firesim_base_dir)/firrtl/$(src_path) -name "*.scala")
	cd $(firesim_base_dir)/firrtl && $(SBT) $(SBT_FLAGS) publishLocal
	touch $@

<<<<<<< HEAD
########################
# RTL Generation       #
########################

verilog = $(generated_dir)/FPGATop.v
header = $(generated_dir)/$(DESIGN)-const.h

common_chisel_args = $(patsubst $(base_dir)/%,%,$(generated_dir)) $(PROJECT) $(DESIGN) $(TARGET_PROJECT) $(TARGET_CONFIG) $(PLATFORM_PROJECT) $(PLATFORM_CONFIG)

$(verilog) $(header): $(chisel_srcs) $(timestamps)
	mkdir -p $(@D)
	$(SBT) $(SBT_FLAGS) \
	"runMain $(PROJECT).FireSimGenerator $(if $(STROBER),strober,midas) $(common_chisel_args)"

verilog: $(verilog)
compile: $(verilog)

ifneq ($(filter run% %.run %.out %.vpd %.vcd,$(MAKECMDGOALS)),)
-include $(generated_dir)/$(PROJECT).d
endif

disasm := 2>
which_disasm := $(shell which spike-dasm 2> /dev/null)
ifneq ($(which_disasm),)
        disasm := 3>&1 1>&2 2>&3 | $(which_disasm) $(DISASM_EXTENSION) >
endif

####################################
# Runtime-Configuraiton Generation #
####################################
CONF_NAME ?= runtime.conf

.PHONY: conf
conf:
	mkdir -p $(generated_dir)
	$(SBT) $(SBT_FLAGS) \
	"runMain $(PROJECT).FireSimRuntimeConfGenerator $(CONF_NAME) $(common_chisel_args)"

##########################
# SW RTL Simulation Args #
##########################
TIMEOUT_CYCLES = 100000000
SIM_RUNTIME_CONF ?= $(generated_dir)/$(CONF_NAME)
mem_model_args = $(shell cat $(SIM_RUNTIME_CONF))
COMMON_SIM_ARGS ?= $(mem_model_args)

# Arguments used only in MIDAS-level (ML) RTL simulation
MIDAS_LEVEL_SIM_ARGS ?= +dramsim

######################
# Verilator Emulation #
######################
verilator = $(generated_dir)/V$(DESIGN)
verilator_debug = $(generated_dir)/V$(DESIGN)-debug

$(verilator) $(verilator_debug): export CXXFLAGS := $(CXXFLAGS) $(common_cxx_flags) -D RTLSIM
$(verilator) $(verilator_debug): export LDFLAGS := $(LDFLAGS) -L$(RISCV)/lib -lrt -lfesvr -Wl,-rpath,$(RISCV)/lib

$(verilator): $(header) $(emul_cc) $(driver_h) $(midas_cc) $(midas_h)
	$(MAKE) -C $(simif_dir) verilator PLATFORM=$(PLATFORM) DESIGN=$(DESIGN) \
	GEN_DIR=$(generated_dir) DRIVER="$(emul_cc)"

$(verilator_debug): $(header) $(emul_cc) $(driver_h) $(midas_cc) $(midas_h)
	$(MAKE) -C $(simif_dir) verilator-debug PLATFORM=$(PLATFORM) DESIGN=$(DESIGN) \
	GEN_DIR=$(generated_dir) DRIVER="$(emul_cc)"

verilator: $(verilator)
verilator-debug: $(verilator_debug)

######################
#   VCS Emulation    #
######################
vcs = $(generated_dir)/$(DESIGN)
vcs_debug = $(generated_dir)/$(DESIGN)-debug

$(vcs) $(vcs_debug): export CXXFLAGS := $(CXXFLAGS) $(common_cxx_flags) -I$(VCS_HOME)/include -D RTLSIM
$(vcs) $(vcs_debug): export LDFLAGS := $(LDFLAGS) -L$(RISCV)/lib -lfesvr -lrt -Wl,-rpath,$(RISCV)/lib

$(vcs): $(header) $(emul_cc) $(driver_h) $(midas_cc) $(midas_h)
	$(MAKE) -C $(simif_dir) vcs PLATFORM=$(PLATFORM) DESIGN=$(DESIGN) \
	GEN_DIR=$(generated_dir) DRIVER="$(emul_cc)"

$(vcs_debug): $(header) $(emul_cc) $(driver_h) $(midas_cc) $(midas_h)
	$(MAKE) -C $(simif_dir) vcs-debug PLATFORM=$(PLATFORM) DESIGN=$(DESIGN) \
	GEN_DIR=$(generated_dir) DRIVER="$(emul_cc)"

vcs: $(vcs)
vcs-debug: $(vcs_debug)

###########################
#  RTL-Simulation Rules   #
###########################
$(output_dir)/%.run: $(output_dir)/% $(EMUL)
	cd $(dir $($(EMUL))) && \
	./$(notdir $($(EMUL))) $< +sample=$<.sample +max-cycles=$(TIMEOUT_CYCLES) $(COMMON_SIM_ARGS) $(MIDAS_LEVEL_SIM_ARGS) \
	2> /dev/null 2> $@ && [ $$PIPESTATUS -eq 0 ]

$(output_dir)/%.out: $(output_dir)/% $(EMUL)
	cd $(dir $($(EMUL))) && \
	./$(notdir $($(EMUL))) $< +sample=$<.sample +max-cycles=$(TIMEOUT_CYCLES) $(COMMON_SIM_ARGS) $(MIDAS_LEVEL_SIM_ARGS) \
	$(disasm) $@ && [ $$PIPESTATUS -eq 0 ]

$(output_dir)/%.vpd: $(output_dir)/% $(EMUL)-debug
	cd $(dir $($(EMUL)_debug)) && \
	./$(notdir $($(EMUL)_debug)) $< +sample=$<.sample +waveform=$@ +max-cycles=$(TIMEOUT_CYCLES) $(COMMON_SIM_ARGS) $(MIDAS_LEVEL_SIM_ARGS) \
	$(disasm) $(patsubst %.vpd,%.out,$@) && [ $$PIPESTATUS -eq 0 ]

######################
#   Sample Replays   #
######################

replay_h = $(simif_dir)/sample/sample.h $(wildcard $(simif_dir)/replay/*.h)
replay_cc = $(simif_dir)/sample/sample.cc $(wildcard $(simif_dir)/replay/*.cc)

script_dir = $(base_dir)/midas/src/main/resources/replay
replay_sample = $(script_dir)/replay-samples.py
estimate_power = $(script_dir)/estimate-power.py

$(generated_dir)/$(DESIGN).v: $(chisel_srcs) $(timestamps) $(macro_lib)
	$(SBT) $(SBT_FLAGS) "run replay $(patsubst $(base_dir)/%,%,$(dir $@)) \
	$(PROJECT) $(DESIGN) $(TARGET_PROJECT) $(TARGET_CONFIG) $(PLATFORM_PROJECT) $(PLATFORM_CONFIG) $(macro_lib)"

compile-replay: $(generated_dir)/$(DESIGN).v

vcs_rtl = $(generated_dir)/$(DESIGN)-rtl
$(vcs_rtl): $(generated_dir)/$(DESIGN).v $(replay_cc) $(replay_h) $(replay_v)
	$(MAKE) -C $(simif_dir) $@ DESIGN=$(DESIGN) GEN_DIR=$(dir $<) REPLAY_BINARY=$@

vcs-rtl: $(vcs_rtl)

replay-rtl: $(vcs_rtl)
	cd $(dir $<) && ./$(notdir $<) +sample=$(sample) +verbose \
	+waveform=$(output_dir)/$(benchmark)-replay.vpd \
	$(disasm) $(output_dir)/$(benchmark)-replay.out && [ $$PIPESTATUS -eq 0 ]

######################
#   FPGA Simulation  #
######################
$(output_dir)/$(DESIGN).chain: $(verilog)
	mkdir -p $(output_dir)
	$(if $(wildcard $(generated_dir)/$(DESIGN).chain),cp $(generated_dir)/$(DESIGN).chain $@,)

$(PLATFORM) = $(output_dir)/$(DESIGN)-$(PLATFORM)
$(PLATFORM): $($(PLATFORM)) $(output_dir)/$(DESIGN).chain


fpga_dir = $(base_dir)/../platforms/$(PLATFORM)/aws-fpga
driver_cc = $(addprefix $(driver_dir)/, $(addsuffix .cc, \
		firesim_f1 endpoints/simplenic endpoints/blockdev firesim_top fesvr/firesim_tsi fesvr/firesim_fesvr endpoints/serial endpoints/uart))

# TODO: Specify a main with a particular variable?
$(f1): export CXXFLAGS := $(CXXFLAGS) $(common_cxx_flags) -I$(fpga_dir)/sdk/userspace/include
# Statically link libfesvr to make it easier to distribute drivers to f1 instances
$(f1): export LDFLAGS := $(LDFLAGS) -L$(RISCV)/lib -lfpga_mgmt -lrt \
	   -Wl,-Bstatic -lfesvr -Wl,-Bdynamic

# Compile Driver
$(f1): $(header) $(driver_cc) $(driver_h) $(midas_cc) $(midas_h) $(fesvr) $(spike) $(runtime_conf)
	mkdir -p $(output_dir)/build
	cp $(header) $(output_dir)/build/
	cp -f $(generated_dir)/$(CONF_NAME) $(output_dir)/runtime.conf
	$(MAKE) -C $(simif_dir) f1 PLATFORM=f1 DESIGN=$(DESIGN) \
	GEN_DIR=$(output_dir)/build OUT_DIR=$(output_dir) DRIVER="$(driver_cc)"

# Generate Bitstream
board_dir 	   := $(fpga_dir)/hdk/cl/developer_designs
fpga_work_dir  := $(board_dir)/cl_$(name_tuple)
build_dir      := $(fpga_work_dir)/build
verif_dir      := $(fpga_work_dir)/verif
fpga_v         := $(fpga_work_dir)/design/cl_firesim_generated.sv

$(fpga_work_dir)/stamp: $(shell find $(board_dir)/cl_firesim -name '*')
	mkdir -p $(@D)
	cp -rf $(board_dir)/cl_firesim -T $(fpga_work_dir)
	touch $@

$(fpga_v): $(verilog) $(fpga_work_dir)/stamp
	cp -f $< $@
	sed -i "s/\$$random/64'b0/g" $@
	sed -i 's/fatal/fatal(0, "")/g' $@

# Goes as far as setting up the build directory without running the cad job
# Used by the manager before passing a build to a remote machine
replace-rtl: $(fpga_v)
.PHONY: replace-rtl

$(base_dir)/scripts/checkpoints/$(target_sim_tuple): $(fpga_work_dir)/stamp
	mkdir -p $(@D)
	ln -sf $(build_dir)/checkpoints/to_aws $@

fpga: export CL_DIR := $(fpga_work_dir)
fpga: $(fpga_v) $(base_dir)/scripts/checkpoints/$(target_sim_tuple)
	cd $(build_dir)/scripts && ./aws_build_dcp_from_cl.sh -notify

FPGA_LEVEL_SIM_ARGS ?= $(COMMON_SIM_ARGS)

# Run XSIM DUT
xsim-dut: $(fpga_v) $(fpga_work_dir)/stamp
	cd $(verif_dir)/scripts && $(MAKE) C_TEST=test_firesim

# Compile XSIM Driver
xsim = $(generated_dir)/$(DESIGN)-$(PLATFORM)

$(xsim): export CXXFLAGS := $(CXXFLAGS) $(common_cxx_flags) -D SIMULATION_XSIM -D NO_MAIN
$(xsim): export LDFLAGS := $(LDFLAGS) -L$(RISCV)/lib -lfesvr -Wl,-rpath,$(RISCV)/lib
$(xsim): $(header) $(driver_cc) $(driver_h) $(midas_cc) $(midas_h)
	$(MAKE) -C $(simif_dir) f1 PLATFORM=f1 DESIGN=$(DESIGN) \
	GEN_DIR=$(generated_dir) OUT_DIR=$(generated_dir) DRIVER="$(driver_cc)"

xsim: $(xsim)

run-xsim: $(xsim)
	cd $(dir $<) && ./$(notdir $<)  +permissive $(FPGA_LEVEL_SIM_ARGS) \
	+sample=$(notdir $(SIM_BINARY)).sample  +permissive-off $(abspath $(SIM_BINARY))

#########################
# MIDAS Unit Tests      #
#########################
UNITTEST_CONFIG ?= AllUnitTests

midas_resources := $(base_dir)/midas/src/main/resources/midas
rocketchip_dir := $(base_dir)/target-rtl/firechip/rocket-chip
unittest_sim_dir := $(base_output_dir)/unittest/$(UNITTEST_CONFIG)
unittest_generated_dir := $(base_generated_dir)/unittest/$(UNITTEST_CONFIG)
unittest_args = \
		base_dir=$(base_dir) \
		generated_dir=$(unittest_generated_dir) \
		rocketchip_dir=$(rocketchip_dir) \
		sim_dir=$(unittest_sim_dir) \
		SBT=$(SBT) \
		CONFIG=$(UNITTEST_CONFIG)

run-midas-unittests: $(chisel_srcs)
	mkdir -p $(unittest_sim_dir)
	$(MAKE) -f $(midas_resources)/unittest/Makefrag $@ $(unittest_args)

run-midas-unittests-debug: $(chisel_srcs)
	mkdir -p $(unittest_sim_dir)
	$(MAKE) -f $(midas_resources)/unittest/Makefrag $@ $(unittest_args)

cleanfpga:
	rm -rf $(fpga_work_dir)

mostlyclean:
	rm -rf $(verilator) $(verilator_debug) $(vcs) $(vcs_debug) $($(PLATFORM)) $(output_dir)

clean:
	rm -rf $(generated_dir) $(output_dir)

veryclean:
	rm -rf generated-src output
=======
PLATFORM := f1
>>>>>>> 7733f59c

# Include target-specific sources and input generation recipes
include $(TARGET_PROJECT_MAKEFRAG)

verilog: $(VERILOG)
compile: $(VERILOG)

# All target-agnostic firesim recipes are defined here
include Makefrag
<|MERGE_RESOLUTION|>--- conflicted
+++ resolved
@@ -17,31 +17,6 @@
 
 default: compile
 
-<<<<<<< HEAD
-base_dir = $(abspath .)
-simif_dir = $(base_dir)/midas/src/main/cc
-driver_dir = $(base_dir)/src/main/cc
-
-name_tuple = $(DESIGN)-$(TARGET_CONFIG)-$(PLATFORM_CONFIG)
-
-base_generated_dir := $(base_dir)/generated-src
-base_output_dir := $(base_dir)/output
-generated_dir ?= $(base_generated_dir)/$(PLATFORM)/$(name_tuple)
-output_dir    ?= $(base_output_dir)/$(PLATFORM)/$(name_tuple)
-
-driver_h = $(shell find $(driver_dir) -name ".h")
-midas_h  = $(shell find $(simif_dir) -name "*.h")
-midas_cc = $(shell find $(simif_dir) -name "*.cc")
-emul_cc  = $(addprefix $(driver_dir)/, $(addsuffix .cc, \
-	firesim_top fesvr/firesim_tsi fesvr/firesim_fesvr endpoints/serial endpoints/uart)) \
-	$(addprefix $(driver_dir)/, $(addsuffix .cc, \
-	firesim_f1 endpoints/simplenic endpoints/blockdev))
-
-
-common_cxx_flags = -I$(RISCV)/include -Wno-unused-variable
-
-=======
->>>>>>> 7733f59c
 SBT ?= sbt
 SBT_FLAGS ?= -J-Xmx16G -J-Xss8M -J-XX:MaxPermSize=256M -J-XX:MaxMetaspaceSize=512M -J-XX:ReservedCodeCacheSize=1G ++2.12.4
 sbt:
@@ -59,261 +34,7 @@
 	cd $(firesim_base_dir)/firrtl && $(SBT) $(SBT_FLAGS) publishLocal
 	touch $@
 
-<<<<<<< HEAD
-########################
-# RTL Generation       #
-########################
-
-verilog = $(generated_dir)/FPGATop.v
-header = $(generated_dir)/$(DESIGN)-const.h
-
-common_chisel_args = $(patsubst $(base_dir)/%,%,$(generated_dir)) $(PROJECT) $(DESIGN) $(TARGET_PROJECT) $(TARGET_CONFIG) $(PLATFORM_PROJECT) $(PLATFORM_CONFIG)
-
-$(verilog) $(header): $(chisel_srcs) $(timestamps)
-	mkdir -p $(@D)
-	$(SBT) $(SBT_FLAGS) \
-	"runMain $(PROJECT).FireSimGenerator $(if $(STROBER),strober,midas) $(common_chisel_args)"
-
-verilog: $(verilog)
-compile: $(verilog)
-
-ifneq ($(filter run% %.run %.out %.vpd %.vcd,$(MAKECMDGOALS)),)
--include $(generated_dir)/$(PROJECT).d
-endif
-
-disasm := 2>
-which_disasm := $(shell which spike-dasm 2> /dev/null)
-ifneq ($(which_disasm),)
-        disasm := 3>&1 1>&2 2>&3 | $(which_disasm) $(DISASM_EXTENSION) >
-endif
-
-####################################
-# Runtime-Configuraiton Generation #
-####################################
-CONF_NAME ?= runtime.conf
-
-.PHONY: conf
-conf:
-	mkdir -p $(generated_dir)
-	$(SBT) $(SBT_FLAGS) \
-	"runMain $(PROJECT).FireSimRuntimeConfGenerator $(CONF_NAME) $(common_chisel_args)"
-
-##########################
-# SW RTL Simulation Args #
-##########################
-TIMEOUT_CYCLES = 100000000
-SIM_RUNTIME_CONF ?= $(generated_dir)/$(CONF_NAME)
-mem_model_args = $(shell cat $(SIM_RUNTIME_CONF))
-COMMON_SIM_ARGS ?= $(mem_model_args)
-
-# Arguments used only in MIDAS-level (ML) RTL simulation
-MIDAS_LEVEL_SIM_ARGS ?= +dramsim
-
-######################
-# Verilator Emulation #
-######################
-verilator = $(generated_dir)/V$(DESIGN)
-verilator_debug = $(generated_dir)/V$(DESIGN)-debug
-
-$(verilator) $(verilator_debug): export CXXFLAGS := $(CXXFLAGS) $(common_cxx_flags) -D RTLSIM
-$(verilator) $(verilator_debug): export LDFLAGS := $(LDFLAGS) -L$(RISCV)/lib -lrt -lfesvr -Wl,-rpath,$(RISCV)/lib
-
-$(verilator): $(header) $(emul_cc) $(driver_h) $(midas_cc) $(midas_h)
-	$(MAKE) -C $(simif_dir) verilator PLATFORM=$(PLATFORM) DESIGN=$(DESIGN) \
-	GEN_DIR=$(generated_dir) DRIVER="$(emul_cc)"
-
-$(verilator_debug): $(header) $(emul_cc) $(driver_h) $(midas_cc) $(midas_h)
-	$(MAKE) -C $(simif_dir) verilator-debug PLATFORM=$(PLATFORM) DESIGN=$(DESIGN) \
-	GEN_DIR=$(generated_dir) DRIVER="$(emul_cc)"
-
-verilator: $(verilator)
-verilator-debug: $(verilator_debug)
-
-######################
-#   VCS Emulation    #
-######################
-vcs = $(generated_dir)/$(DESIGN)
-vcs_debug = $(generated_dir)/$(DESIGN)-debug
-
-$(vcs) $(vcs_debug): export CXXFLAGS := $(CXXFLAGS) $(common_cxx_flags) -I$(VCS_HOME)/include -D RTLSIM
-$(vcs) $(vcs_debug): export LDFLAGS := $(LDFLAGS) -L$(RISCV)/lib -lfesvr -lrt -Wl,-rpath,$(RISCV)/lib
-
-$(vcs): $(header) $(emul_cc) $(driver_h) $(midas_cc) $(midas_h)
-	$(MAKE) -C $(simif_dir) vcs PLATFORM=$(PLATFORM) DESIGN=$(DESIGN) \
-	GEN_DIR=$(generated_dir) DRIVER="$(emul_cc)"
-
-$(vcs_debug): $(header) $(emul_cc) $(driver_h) $(midas_cc) $(midas_h)
-	$(MAKE) -C $(simif_dir) vcs-debug PLATFORM=$(PLATFORM) DESIGN=$(DESIGN) \
-	GEN_DIR=$(generated_dir) DRIVER="$(emul_cc)"
-
-vcs: $(vcs)
-vcs-debug: $(vcs_debug)
-
-###########################
-#  RTL-Simulation Rules   #
-###########################
-$(output_dir)/%.run: $(output_dir)/% $(EMUL)
-	cd $(dir $($(EMUL))) && \
-	./$(notdir $($(EMUL))) $< +sample=$<.sample +max-cycles=$(TIMEOUT_CYCLES) $(COMMON_SIM_ARGS) $(MIDAS_LEVEL_SIM_ARGS) \
-	2> /dev/null 2> $@ && [ $$PIPESTATUS -eq 0 ]
-
-$(output_dir)/%.out: $(output_dir)/% $(EMUL)
-	cd $(dir $($(EMUL))) && \
-	./$(notdir $($(EMUL))) $< +sample=$<.sample +max-cycles=$(TIMEOUT_CYCLES) $(COMMON_SIM_ARGS) $(MIDAS_LEVEL_SIM_ARGS) \
-	$(disasm) $@ && [ $$PIPESTATUS -eq 0 ]
-
-$(output_dir)/%.vpd: $(output_dir)/% $(EMUL)-debug
-	cd $(dir $($(EMUL)_debug)) && \
-	./$(notdir $($(EMUL)_debug)) $< +sample=$<.sample +waveform=$@ +max-cycles=$(TIMEOUT_CYCLES) $(COMMON_SIM_ARGS) $(MIDAS_LEVEL_SIM_ARGS) \
-	$(disasm) $(patsubst %.vpd,%.out,$@) && [ $$PIPESTATUS -eq 0 ]
-
-######################
-#   Sample Replays   #
-######################
-
-replay_h = $(simif_dir)/sample/sample.h $(wildcard $(simif_dir)/replay/*.h)
-replay_cc = $(simif_dir)/sample/sample.cc $(wildcard $(simif_dir)/replay/*.cc)
-
-script_dir = $(base_dir)/midas/src/main/resources/replay
-replay_sample = $(script_dir)/replay-samples.py
-estimate_power = $(script_dir)/estimate-power.py
-
-$(generated_dir)/$(DESIGN).v: $(chisel_srcs) $(timestamps) $(macro_lib)
-	$(SBT) $(SBT_FLAGS) "run replay $(patsubst $(base_dir)/%,%,$(dir $@)) \
-	$(PROJECT) $(DESIGN) $(TARGET_PROJECT) $(TARGET_CONFIG) $(PLATFORM_PROJECT) $(PLATFORM_CONFIG) $(macro_lib)"
-
-compile-replay: $(generated_dir)/$(DESIGN).v
-
-vcs_rtl = $(generated_dir)/$(DESIGN)-rtl
-$(vcs_rtl): $(generated_dir)/$(DESIGN).v $(replay_cc) $(replay_h) $(replay_v)
-	$(MAKE) -C $(simif_dir) $@ DESIGN=$(DESIGN) GEN_DIR=$(dir $<) REPLAY_BINARY=$@
-
-vcs-rtl: $(vcs_rtl)
-
-replay-rtl: $(vcs_rtl)
-	cd $(dir $<) && ./$(notdir $<) +sample=$(sample) +verbose \
-	+waveform=$(output_dir)/$(benchmark)-replay.vpd \
-	$(disasm) $(output_dir)/$(benchmark)-replay.out && [ $$PIPESTATUS -eq 0 ]
-
-######################
-#   FPGA Simulation  #
-######################
-$(output_dir)/$(DESIGN).chain: $(verilog)
-	mkdir -p $(output_dir)
-	$(if $(wildcard $(generated_dir)/$(DESIGN).chain),cp $(generated_dir)/$(DESIGN).chain $@,)
-
-$(PLATFORM) = $(output_dir)/$(DESIGN)-$(PLATFORM)
-$(PLATFORM): $($(PLATFORM)) $(output_dir)/$(DESIGN).chain
-
-
-fpga_dir = $(base_dir)/../platforms/$(PLATFORM)/aws-fpga
-driver_cc = $(addprefix $(driver_dir)/, $(addsuffix .cc, \
-		firesim_f1 endpoints/simplenic endpoints/blockdev firesim_top fesvr/firesim_tsi fesvr/firesim_fesvr endpoints/serial endpoints/uart))
-
-# TODO: Specify a main with a particular variable?
-$(f1): export CXXFLAGS := $(CXXFLAGS) $(common_cxx_flags) -I$(fpga_dir)/sdk/userspace/include
-# Statically link libfesvr to make it easier to distribute drivers to f1 instances
-$(f1): export LDFLAGS := $(LDFLAGS) -L$(RISCV)/lib -lfpga_mgmt -lrt \
-	   -Wl,-Bstatic -lfesvr -Wl,-Bdynamic
-
-# Compile Driver
-$(f1): $(header) $(driver_cc) $(driver_h) $(midas_cc) $(midas_h) $(fesvr) $(spike) $(runtime_conf)
-	mkdir -p $(output_dir)/build
-	cp $(header) $(output_dir)/build/
-	cp -f $(generated_dir)/$(CONF_NAME) $(output_dir)/runtime.conf
-	$(MAKE) -C $(simif_dir) f1 PLATFORM=f1 DESIGN=$(DESIGN) \
-	GEN_DIR=$(output_dir)/build OUT_DIR=$(output_dir) DRIVER="$(driver_cc)"
-
-# Generate Bitstream
-board_dir 	   := $(fpga_dir)/hdk/cl/developer_designs
-fpga_work_dir  := $(board_dir)/cl_$(name_tuple)
-build_dir      := $(fpga_work_dir)/build
-verif_dir      := $(fpga_work_dir)/verif
-fpga_v         := $(fpga_work_dir)/design/cl_firesim_generated.sv
-
-$(fpga_work_dir)/stamp: $(shell find $(board_dir)/cl_firesim -name '*')
-	mkdir -p $(@D)
-	cp -rf $(board_dir)/cl_firesim -T $(fpga_work_dir)
-	touch $@
-
-$(fpga_v): $(verilog) $(fpga_work_dir)/stamp
-	cp -f $< $@
-	sed -i "s/\$$random/64'b0/g" $@
-	sed -i 's/fatal/fatal(0, "")/g' $@
-
-# Goes as far as setting up the build directory without running the cad job
-# Used by the manager before passing a build to a remote machine
-replace-rtl: $(fpga_v)
-.PHONY: replace-rtl
-
-$(base_dir)/scripts/checkpoints/$(target_sim_tuple): $(fpga_work_dir)/stamp
-	mkdir -p $(@D)
-	ln -sf $(build_dir)/checkpoints/to_aws $@
-
-fpga: export CL_DIR := $(fpga_work_dir)
-fpga: $(fpga_v) $(base_dir)/scripts/checkpoints/$(target_sim_tuple)
-	cd $(build_dir)/scripts && ./aws_build_dcp_from_cl.sh -notify
-
-FPGA_LEVEL_SIM_ARGS ?= $(COMMON_SIM_ARGS)
-
-# Run XSIM DUT
-xsim-dut: $(fpga_v) $(fpga_work_dir)/stamp
-	cd $(verif_dir)/scripts && $(MAKE) C_TEST=test_firesim
-
-# Compile XSIM Driver
-xsim = $(generated_dir)/$(DESIGN)-$(PLATFORM)
-
-$(xsim): export CXXFLAGS := $(CXXFLAGS) $(common_cxx_flags) -D SIMULATION_XSIM -D NO_MAIN
-$(xsim): export LDFLAGS := $(LDFLAGS) -L$(RISCV)/lib -lfesvr -Wl,-rpath,$(RISCV)/lib
-$(xsim): $(header) $(driver_cc) $(driver_h) $(midas_cc) $(midas_h)
-	$(MAKE) -C $(simif_dir) f1 PLATFORM=f1 DESIGN=$(DESIGN) \
-	GEN_DIR=$(generated_dir) OUT_DIR=$(generated_dir) DRIVER="$(driver_cc)"
-
-xsim: $(xsim)
-
-run-xsim: $(xsim)
-	cd $(dir $<) && ./$(notdir $<)  +permissive $(FPGA_LEVEL_SIM_ARGS) \
-	+sample=$(notdir $(SIM_BINARY)).sample  +permissive-off $(abspath $(SIM_BINARY))
-
-#########################
-# MIDAS Unit Tests      #
-#########################
-UNITTEST_CONFIG ?= AllUnitTests
-
-midas_resources := $(base_dir)/midas/src/main/resources/midas
-rocketchip_dir := $(base_dir)/target-rtl/firechip/rocket-chip
-unittest_sim_dir := $(base_output_dir)/unittest/$(UNITTEST_CONFIG)
-unittest_generated_dir := $(base_generated_dir)/unittest/$(UNITTEST_CONFIG)
-unittest_args = \
-		base_dir=$(base_dir) \
-		generated_dir=$(unittest_generated_dir) \
-		rocketchip_dir=$(rocketchip_dir) \
-		sim_dir=$(unittest_sim_dir) \
-		SBT=$(SBT) \
-		CONFIG=$(UNITTEST_CONFIG)
-
-run-midas-unittests: $(chisel_srcs)
-	mkdir -p $(unittest_sim_dir)
-	$(MAKE) -f $(midas_resources)/unittest/Makefrag $@ $(unittest_args)
-
-run-midas-unittests-debug: $(chisel_srcs)
-	mkdir -p $(unittest_sim_dir)
-	$(MAKE) -f $(midas_resources)/unittest/Makefrag $@ $(unittest_args)
-
-cleanfpga:
-	rm -rf $(fpga_work_dir)
-
-mostlyclean:
-	rm -rf $(verilator) $(verilator_debug) $(vcs) $(vcs_debug) $($(PLATFORM)) $(output_dir)
-
-clean:
-	rm -rf $(generated_dir) $(output_dir)
-
-veryclean:
-	rm -rf generated-src output
-=======
 PLATFORM := f1
->>>>>>> 7733f59c
 
 # Include target-specific sources and input generation recipes
 include $(TARGET_PROJECT_MAKEFRAG)
