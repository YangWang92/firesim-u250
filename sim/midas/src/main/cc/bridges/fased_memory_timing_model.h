// See LICENSE for license details.

#ifndef __FASED_MEMORY_TIMING_MODEL_H
#define __FASED_MEMORY_TIMING_MODEL_H

/* This is the widget driver for FASED memory-timing models
 *
 * FASED instances are FPGA-hosted and only rely on this driver to:
 * 1) set runtime-configurable timing parameters before simulation commences
 * 2) poll instrumentation registers
 *
 */

#include <unordered_map>
#include <set>
#include <fstream>

#include "fpga_model.h"

// Bridge Driver Instantiation Template
// Casts are required for now since the emitted type can change
#define INSTANTIATE_FASED(FUNC,IDX) \
    FUNC(new FASEDMemoryTimingModel( \
            this, \
            AddressMap(FASEDMEMORYTIMINGMODEL_ ## IDX ## _R_num_registers, \
                (const unsigned int*) FASEDMEMORYTIMINGMODEL_ ## IDX ## _R_addrs, \
                (const char* const*) FASEDMEMORYTIMINGMODEL_ ## IDX ## _R_names, \
                FASEDMEMORYTIMINGMODEL_ ## IDX ## _W_num_registers, \
                (const unsigned int*) FASEDMEMORYTIMINGMODEL_ ## IDX ## _W_addrs, \
                (const char* const*) FASEDMEMORYTIMINGMODEL_ ## IDX ## _W_names), \
            argc, argv, "memory_stats" #IDX ".csv", 1L << FASEDMEMORYTIMINGMODEL_ ## IDX ## _target_addr_bits)); \


// MICRO HACKS.
constexpr int HISTOGRAM_SIZE = 1024;
constexpr int BIN_SIZE = 36;
constexpr int RANGE_COUNT_SIZE = 48;
constexpr data_t BIN_H_MASK = (1L << (BIN_SIZE - 32)) - 1;
constexpr data_t RANGE_H_MASK = (1L << (RANGE_COUNT_SIZE - 32)) - 1;

class AddrRangeCounter: public FpgaModel {
  public:
    AddrRangeCounter(simif_t *sim, AddressMap addr_map, std::string name):
      FpgaModel(sim, addr_map), name(name) {};
    ~AddrRangeCounter(void) { /*delete [] range_bytes;*/ }

    void init();
    void profile() {}
    void finish();

    std::string name;
    uint64_t *range_bytes;
    size_t nranges;

  private:
    std::string enable = name + "Ranges_enable";
    std::string dataH  = name + "Ranges_dataH";
    std::string dataL  = name + "Ranges_dataL";
    std::string addr   = name + "Ranges_addr";
};

class Histogram: public FpgaModel {
public:
  Histogram(simif_t* s, AddressMap addr_map,  std::string name): FpgaModel(s, addr_map), name(name) {};
  void init();
  void profile() {};
  void finish();
  std::string name;
  uint64_t latency[HISTOGRAM_SIZE];

private:
  std::string enable = name + "Hist_enable";
  std::string dataH = name  + "Hist_dataH";
  std::string dataL = name  + "Hist_dataL";
  std::string addr = name   + "Hist_addr";
};

class FASEDMemoryTimingModel: public FpgaModel
{
public:
  FASEDMemoryTimingModel(simif_t* s, AddressMap addr_map, int argc, char** argv,
<<<<<<< HEAD
                  std::string stats_file_name, size_t mem_size, uint64_t mem_host_offset, std::string suffix);
=======
                  std::string stats_file_name, size_t mem_size);
>>>>>>> 3c18b391
  void init();
  void profile();
  void finish();

private:
  // Saves a map of register names to settings
  std::unordered_map<std::string, uint32_t> model_configuration;
  std::vector<uint32_t> profile_reg_addrs;
  std::ofstream stats_file;
  std::vector<Histogram> histograms;
  std::vector<AddrRangeCounter> rangectrs;
  std::set<std::string> configuration_exclusion {
    "Hist_dataL",
    "Hist_dataH",
    "Hist_addr",
    "Hist_enable",
    "hostMemOffsetLow",
    "hostMemOffsetHigh",
    "Ranges_dataL",
    "Ranges_dataH",
    "Ranges_addr",
    "Ranges_enable",
    "numRanges"
  };

  std::set<std::string> profile_exclusion {
    "Hist_dataL",
    "Hist_dataH",
    "Hist_addr",
    "Hist_enable",
    "hostMemOffsetLow",
    "hostMemOffsetHigh",
    "Ranges_dataL",
    "Ranges_dataH",
    "Ranges_addr",
    "Ranges_enable",
    "numRanges"
  };

  bool has_latency_histograms() { return histograms.size() > 0; };
  size_t mem_size;
};

#endif // __FASED_MEMORY_TIMING_MODEL_H<|MERGE_RESOLUTION|>--- conflicted
+++ resolved
@@ -79,11 +79,7 @@
 {
 public:
   FASEDMemoryTimingModel(simif_t* s, AddressMap addr_map, int argc, char** argv,
-<<<<<<< HEAD
-                  std::string stats_file_name, size_t mem_size, uint64_t mem_host_offset, std::string suffix);
-=======
-                  std::string stats_file_name, size_t mem_size);
->>>>>>> 3c18b391
+                  std::string stats_file_name, size_t mem_size, std::string suffix);
   void init();
   void profile();
   void finish();
