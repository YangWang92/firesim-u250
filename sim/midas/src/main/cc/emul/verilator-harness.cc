#include "mmio.h"
#include "mm.h"
#include "mm_dramsim2.h"
#include <memory>
#include <cassert>
#include <cmath>
#include <verilated.h>
#include <sstream>
#if VM_TRACE
#include <verilated_fst_c.h>
#endif // VM_TRACE

extern uint64_t main_time;
extern std::unique_ptr<mmio_t> master;
extern std::unique_ptr<mmio_t> dma;
extern std::unique_ptr<mm_t> slave[MEM_NUM_CHANNELS];

extern Vverilator_top* top;
#if VM_TRACE
extern VerilatedFstC* tfp;
extern std::string* tfp_file_name;
#define TRACE_CHUNK_SIZE 100000
extern uint64_t dump_start;
#endif // VM_TRACE

void tick() {
  mmio_t *m, *d;
  assert(m = dynamic_cast<mmio_t*>(master.get()));
  assert(d = dynamic_cast<mmio_t*>(dma.get()));

  // ASSUMPTION: All models have *no* combinational paths through I/O
  // Step 1: Clock lo -> propagate signals between DUT and software models
  top->ctrl_aw_valid = m->aw_valid();
  top->ctrl_aw_bits_id = m->aw_id();
  top->ctrl_aw_bits_addr = m->aw_addr();
  top->ctrl_aw_bits_size = m->aw_size();
  top->ctrl_aw_bits_len = m->aw_len();

  top->ctrl_ar_valid = m->ar_valid();
  top->ctrl_ar_bits_id = m->ar_id();
  top->ctrl_ar_bits_addr = m->ar_addr();
  top->ctrl_ar_bits_size = m->ar_size();
  top->ctrl_ar_bits_len = m->ar_len();

  top->ctrl_w_valid = m->w_valid();
  top->ctrl_w_bits_strb = m->w_strb();
  top->ctrl_w_bits_last = m->w_last();

  top->ctrl_r_ready = m->r_ready();
  top->ctrl_b_ready = m->b_ready();
  memcpy(&top->ctrl_w_bits_data, m->w_data(), CTRL_BEAT_BYTES);


  top->dma_aw_valid = d->aw_valid();
  top->dma_aw_bits_id = d->aw_id();
  top->dma_aw_bits_addr = d->aw_addr();
  top->dma_aw_bits_size = d->aw_size();
  top->dma_aw_bits_len = d->aw_len();

  top->dma_ar_valid = d->ar_valid();
  top->dma_ar_bits_id = d->ar_id();
  top->dma_ar_bits_addr = d->ar_addr();
  top->dma_ar_bits_size = d->ar_size();
  top->dma_ar_bits_len = d->ar_len();

  top->dma_w_valid = d->w_valid();
  top->dma_w_bits_strb = d->w_strb();
  top->dma_w_bits_last = d->w_last();

  top->dma_r_ready = d->r_ready();
  top->dma_b_ready = d->b_ready();
#if DMA_DATA_BITS > 64
  memcpy(top->dma_w_bits_data, d->w_data(), DMA_BEAT_BYTES);
#else
  memcpy(&top->dma_w_bits_data, d->w_data(), DMA_BEAT_BYTES);
#endif

  top->mem_0_aw_ready = slave[0]->aw_ready();
  top->mem_0_ar_ready = slave[0]->ar_ready();
  top->mem_0_w_ready = slave[0]->w_ready();
  top->mem_0_b_valid = slave[0]->b_valid();
  top->mem_0_b_bits_id = slave[0]->b_id();
  top->mem_0_b_bits_resp = slave[0]->b_resp();
  top->mem_0_r_valid = slave[0]->r_valid();
  top->mem_0_r_bits_id = slave[0]->r_id();
  top->mem_0_r_bits_resp = slave[0]->r_resp();
  top->mem_0_r_bits_last = slave[0]->r_last();
#if MEM_DATA_BITS > 64
  memcpy(top->mem_0_r_bits_data, slave[0]->r_data(), MEM_BEAT_BYTES);
#else
  memcpy(&top->mem_0_r_bits_data, slave[0]->r_data(), MEM_BEAT_BYTES);
#endif
#ifdef MEM_HAS_CHANNEL1
  top->mem_1_aw_ready = slave[1]->aw_ready();
  top->mem_1_ar_ready = slave[1]->ar_ready();
  top->mem_1_w_ready = slave[1]->w_ready();
  top->mem_1_b_valid = slave[1]->b_valid();
  top->mem_1_b_bits_id = slave[1]->b_id();
  top->mem_1_b_bits_resp = slave[1]->b_resp();
  top->mem_1_r_valid = slave[1]->r_valid();
  top->mem_1_r_bits_id = slave[1]->r_id();
  top->mem_1_r_bits_resp = slave[1]->r_resp();
  top->mem_1_r_bits_last = slave[1]->r_last();
#if MEM_DATA_BITS > 64
  memcpy(top->mem_1_r_bits_data, slave[1]->r_data(), MEM_BEAT_BYTES);
#else
  memcpy(&top->mem_1_r_bits_data, slave[1]->r_data(), MEM_BEAT_BYTES);
#endif
#endif // MEM_HAS_CHANNEL1

#ifdef MEM_HAS_CHANNEL2
  top->mem_2_aw_ready = slave[2]->aw_ready();
  top->mem_2_ar_ready = slave[2]->ar_ready();
  top->mem_2_w_ready = slave[2]->w_ready();
  top->mem_2_b_valid = slave[2]->b_valid();
  top->mem_2_b_bits_id = slave[2]->b_id();
  top->mem_2_b_bits_resp = slave[2]->b_resp();
  top->mem_2_r_valid = slave[2]->r_valid();
  top->mem_2_r_bits_id = slave[2]->r_id();
  top->mem_2_r_bits_resp = slave[2]->r_resp();
  top->mem_2_r_bits_last = slave[2]->r_last();
#if MEM_DATA_BITS > 64
  memcpy(top->mem_2_r_bits_data, slave[2]->r_data(), MEM_BEAT_BYTES);
#else
  memcpy(&top->mem_2_r_bits_data, slave[2]->r_data(), MEM_BEAT_BYTES);
#endif
#endif // MEM_HAS_CHANNEL2

#ifdef MEM_HAS_CHANNEL3
  top->mem_3_aw_ready = slave[3]->aw_ready();
  top->mem_3_ar_ready = slave[3]->ar_ready();
  top->mem_3_w_ready = slave[3]->w_ready();
  top->mem_3_b_valid = slave[3]->b_valid();
  top->mem_3_b_bits_id = slave[3]->b_id();
  top->mem_3_b_bits_resp = slave[3]->b_resp();
  top->mem_3_r_valid = slave[3]->r_valid();
  top->mem_3_r_bits_id = slave[3]->r_id();
  top->mem_3_r_bits_resp = slave[3]->r_resp();
  top->mem_3_r_bits_last = slave[3]->r_last();
#if MEM_DATA_BITS > 64
  memcpy(top->mem_3_r_bits_data, slave[3]->r_data(), MEM_BEAT_BYTES);
#else
  memcpy(&top->mem_3_r_bits_data, slave[3]->r_data(), MEM_BEAT_BYTES);
#endif
#endif // MEM_HAS_CHANNEL3

  top->eval();
#if VM_TRACE
<<<<<<< HEAD
  if ((tfp) && (main_time > dump_start*2) ) tfp->dump((double) main_time);
=======
  if(main_time%(TRACE_CHUNK_SIZE*2)==0){
    if(main_time!=0){
        tfp->close();
        std::ostringstream os;
        os << *tfp_file_name << main_time/2;
        tfp->open(os.str().c_str());
    }
  }
  if (tfp) tfp->dump((double) main_time);
>>>>>>> f000b7e6
#endif // VM_TRACE
  main_time++;

  top->clock = 0;
  top->eval(); // This shouldn't do much
#if VM_TRACE
  if ((tfp) && (main_time > dump_start*2)) tfp->dump((double) main_time);
#endif // VM_TRACE
  main_time++;

  // Step 2: Clock high, tick all software models and evaluate DUT with posedge
  m->tick(
    top->reset,
    top->ctrl_ar_ready,
    top->ctrl_aw_ready,
    top->ctrl_w_ready,
    top->ctrl_r_bits_id,
    &top->ctrl_r_bits_data,
    top->ctrl_r_bits_last,
    top->ctrl_r_valid,
    top->ctrl_b_bits_id,
    top->ctrl_b_valid
  );

  d->tick(
    top->reset,
    top->dma_ar_ready,
    top->dma_aw_ready,
    top->dma_w_ready,
    top->dma_r_bits_id,
    &top->dma_r_bits_data,
    top->dma_r_bits_last,
    top->dma_r_valid,
    top->dma_b_bits_id,
    top->dma_b_valid
  );

  slave[0]->tick(
    top->reset,
    top->mem_0_ar_valid,
    top->mem_0_ar_bits_addr,
    top->mem_0_ar_bits_id,
    top->mem_0_ar_bits_size,
    top->mem_0_ar_bits_len,

    top->mem_0_aw_valid,
    top->mem_0_aw_bits_addr,
    top->mem_0_aw_bits_id,
    top->mem_0_aw_bits_size,
    top->mem_0_aw_bits_len,

    top->mem_0_w_valid,
    top->mem_0_w_bits_strb,
#if MEM_DATA_BITS > 64
    top->mem_0_w_bits_data,
#else
    &top->mem_0_w_bits_data,
#endif
    top->mem_0_w_bits_last,

    top->mem_0_r_ready,
    top->mem_0_b_ready
  );

#ifdef MEM_HAS_CHANNEL1
  slave[1]->tick(
    top->reset,
    top->mem_1_ar_valid,
    top->mem_1_ar_bits_addr,
    top->mem_1_ar_bits_id,
    top->mem_1_ar_bits_size,
    top->mem_1_ar_bits_len,

    top->mem_1_aw_valid,
    top->mem_1_aw_bits_addr,
    top->mem_1_aw_bits_id,
    top->mem_1_aw_bits_size,
    top->mem_1_aw_bits_len,

    top->mem_1_w_valid,
    top->mem_1_w_bits_strb,
#if MEM_DATA_BITS > 64
    top->mem_1_w_bits_data,
#else
    &top->mem_1_w_bits_data,
#endif
    top->mem_1_w_bits_last,

    top->mem_1_r_ready,
    top->mem_1_b_ready
  );
#endif // MEM_HAS_CHANNEL1
#ifdef MEM_HAS_CHANNEL2
  slave[2]->tick(
    top->reset,
    top->mem_2_ar_valid,
    top->mem_2_ar_bits_addr,
    top->mem_2_ar_bits_id,
    top->mem_2_ar_bits_size,
    top->mem_2_ar_bits_len,

    top->mem_2_aw_valid,
    top->mem_2_aw_bits_addr,
    top->mem_2_aw_bits_id,
    top->mem_2_aw_bits_size,
    top->mem_2_aw_bits_len,

    top->mem_2_w_valid,
    top->mem_2_w_bits_strb,
#if MEM_DATA_BITS > 64
    top->mem_2_w_bits_data,
#else
    &top->mem_2_w_bits_data,
#endif
    top->mem_2_w_bits_last,

    top->mem_2_r_ready,
    top->mem_2_b_ready
  );
#endif // MEM_HAS_CHANNEL2
#ifdef MEM_HAS_CHANNEL3
  slave[3]->tick(
    top->reset,
    top->mem_3_ar_valid,
    top->mem_3_ar_bits_addr,
    top->mem_3_ar_bits_id,
    top->mem_3_ar_bits_size,
    top->mem_3_ar_bits_len,

    top->mem_3_aw_valid,
    top->mem_3_aw_bits_addr,
    top->mem_3_aw_bits_id,
    top->mem_3_aw_bits_size,
    top->mem_3_aw_bits_len,

    top->mem_3_w_valid,
    top->mem_3_w_bits_strb,
#if MEM_DATA_BITS > 64
    top->mem_3_w_bits_data,
#else
    &top->mem_3_w_bits_data,
#endif
    top->mem_3_w_bits_last,

    top->mem_3_r_ready,
    top->mem_3_b_ready
  );
#endif // MEM_HAS_CHANNEL3

  top->clock = 1;
  top->eval();
}<|MERGE_RESOLUTION|>--- conflicted
+++ resolved
@@ -146,9 +146,6 @@
 
   top->eval();
 #if VM_TRACE
-<<<<<<< HEAD
-  if ((tfp) && (main_time > dump_start*2) ) tfp->dump((double) main_time);
-=======
   if(main_time%(TRACE_CHUNK_SIZE*2)==0){
     if(main_time!=0){
         tfp->close();
@@ -158,14 +155,13 @@
     }
   }
   if (tfp) tfp->dump((double) main_time);
->>>>>>> f000b7e6
 #endif // VM_TRACE
   main_time++;
 
   top->clock = 0;
   top->eval(); // This shouldn't do much
 #if VM_TRACE
-  if ((tfp) && (main_time > dump_start*2)) tfp->dump((double) main_time);
+  if (tfp) tfp->dump((double) main_time);
 #endif // VM_TRACE
   main_time++;
 
