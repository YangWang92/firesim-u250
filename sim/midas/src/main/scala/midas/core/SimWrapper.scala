// See LICENSE for license details.

package midas
package core


import midas.widgets.BridgeIOAnnotation
import midas.passes.fame
import midas.passes.fame.{FAMEChannelConnectionAnnotation, DecoupledForwardChannel}
import midas.core.SimUtils._

// from rocketchip
import freechips.rocketchip.config.{Parameters, Field}

import chisel3._
import chisel3.util._
<<<<<<< HEAD
import chisel3.experimental.{MultiIOModule, Direction, chiselName}
=======
import chisel3.experimental.{Direction, ChiselAnnotation, annotate}
>>>>>>> 19e4e254
import chisel3.experimental.DataMirror.directionOf
import firrtl.annotations.{SingleTargetAnnotation, ReferenceTarget}

import scala.collection.immutable.ListMap
import scala.collection.mutable.{ArrayBuffer}

case object ChannelLen extends Field[Int]
case object ChannelWidth extends Field[Int]
case object SimWrapperKey extends Field[SimWrapperConfig]

trait HasSimWrapperParams {
  implicit val p: Parameters
  implicit val channelWidth = p(ChannelWidth)
  val traceMaxLen = p(strober.core.TraceMaxLen)
  val daisyWidth = p(strober.core.DaisyWidth)
  val sramChainNum = p(strober.core.SRAMChainNum)
}

private[midas] case class TargetBoxAnnotation(target: ReferenceTarget) extends SingleTargetAnnotation[ReferenceTarget] {
  def duplicate(rt: ReferenceTarget): TargetBoxAnnotation = TargetBoxAnnotation(rt)
}

class SimReadyValidRecord(es: Seq[(String, ReadyValidIO[Data])]) extends Record {
  val elements = ListMap() ++ (es map { case (name, rv) =>
    (directionOf(rv.valid): @unchecked) match {
      case Direction.Input => name -> Flipped(SimReadyValid(rv.bits.cloneType))
      case Direction.Output => name -> SimReadyValid(rv.bits.cloneType)
    }
  })
  def cloneType = new SimReadyValidRecord(es).asInstanceOf[this.type]
}

class ReadyValidTraceRecord(es: Seq[(String, ReadyValidIO[Data])]) extends Record {
  val elements = ListMap() ++ (es map {
    case (name, rv) => name -> ReadyValidTrace(rv.bits.cloneType)
  })
  def cloneType = new ReadyValidTraceRecord(es).asInstanceOf[this.type]
}

// Regenerates the "bits" field of a target ready-valid interface from a list of flattened
// elements that include the "bits_" prefix. This is stripped off.
class PayloadRecord(elms: Seq[(String, Data)]) extends Record {
  override val elements = ListMap((elms map { case (name, data) => name.stripPrefix("bits_") -> data.cloneType }):_*)
  override def cloneType: this.type = new PayloadRecord(elms).asInstanceOf[this.type]
}

abstract class ChannelizedWrapperIO(chAnnos: Seq[FAMEChannelConnectionAnnotation],
                           leafTypeMap: Map[ReferenceTarget, firrtl.ir.Port]) extends Record {

  def regenTypesFromField(name: String, tpe: firrtl.ir.Type): Seq[(String, ChLeafType)] = tpe match {
    case firrtl.ir.BundleType(fields) => fields.flatMap(f => regenTypesFromField(prefixWith(name, f.name), f.tpe))
    case firrtl.ir.UIntType(width: firrtl.ir.IntWidth) => Seq(name -> UInt(width.width.toInt.W))
    case firrtl.ir.SIntType(width: firrtl.ir.IntWidth) => Seq(name -> SInt(width.width.toInt.W))
    case _ => throw new RuntimeException(s"Unexpected type in token payload: ${tpe}.")
  }

  def regenTypes(refTargets: Seq[ReferenceTarget]): Seq[(String, ChLeafType)] = {
    val port = leafTypeMap(refTargets.head.copy(component = Seq()))
    val fieldName = refTargets.head.component match {
      case firrtl.annotations.TargetToken.Field(fName) :: Nil => fName
      case firrtl.annotations.TargetToken.Field(fName) :: fields => fName
      case _ => throw new RuntimeException("Expected only a bits field in ReferenceTarget's component.")
    }

    val bitsField = port.tpe match {
      case a: firrtl.ir.BundleType => a.fields.filter(_.name == fieldName).head
      case _ => throw new RuntimeException("ReferenceTargets should point at the channel's bundle.")
    }

    regenTypesFromField("", bitsField.tpe)
  }

  def regenPayloadType(refTargets: Seq[ReferenceTarget]): Data = {
    require(!refTargets.isEmpty)
    // Reject all (String -> Data) pairs not included in the refTargets
    // Use this to remove target valid
    val targetLeafNames = refTargets.map(_.component.reverse.head.value).toSet
    val elements = regenTypes(refTargets).filter({ case (name, f)  => targetLeafNames(name) })
    elements match {
      case (name, field) :: Nil => field // If there's only a single field, just pass out the type
      case elms => new PayloadRecord(elms)
    }
  }

  def regenWireType(refTargets: Seq[ReferenceTarget]): ChLeafType = {
    require(refTargets.size == 1, "FIXME: Handle aggregated wires")
    regenTypes(refTargets).head._2
  }

  val payloadTypeMap: Map[FAMEChannelConnectionAnnotation, Data] = chAnnos.collect({
    // Target Decoupled Channels need to have their target-valid ReferenceTarget removed
    case ch @ FAMEChannelConnectionAnnotation(_,DecoupledForwardChannel(_,Some(vsrc),_,_), _, Some(srcs),_) =>
      ch -> regenPayloadType(srcs.filterNot(_ == vsrc))
    case ch @ FAMEChannelConnectionAnnotation(_,DecoupledForwardChannel(_,_,_,Some(vsink)), _, _, Some(sinks)) =>
      ch -> regenPayloadType(sinks.filterNot(_ == vsink))
  }).toMap

  val wireTypeMap: Map[FAMEChannelConnectionAnnotation, ChLeafType] = chAnnos.collect({
    case ch @ FAMEChannelConnectionAnnotation(_,fame.PipeChannel(_),_,Some(srcs),_) => ch -> regenWireType(srcs)
    case ch @ FAMEChannelConnectionAnnotation(_,fame.PipeChannel(_),_,_,Some(sinks)) => ch -> regenWireType(sinks)
  }).toMap

  val wireElements = ArrayBuffer[(String, ReadyValidIO[Data])]()

  val wirePortMap: Map[String, WirePortTuple] = chAnnos.collect({
    case ch @ FAMEChannelConnectionAnnotation(globalName, fame.PipeChannel(_), _, sources, sinks) => {
      val sinkP = sinks.map({ tRefs =>
        val name = tRefs.head.ref.stripSuffix("_bits")
        val port = Flipped(Decoupled(wireTypeMap(ch)))
        wireElements += name -> port
        port
      })
      val sourceP = sources.map({ tRefs =>
        val name = tRefs.head.ref.stripSuffix("_bits")
        val port = Decoupled(wireTypeMap(ch))
        wireElements += name -> port
        port
      })
      (globalName -> WirePortTuple(sourceP, sinkP))
    }
  }).toMap

  // Looks up a  channel based on a channel name
  val wireOutputPortMap = wirePortMap.collect({
    case (name, portTuple) if portTuple.isOutput => name -> portTuple.source.get
  })

  val wireInputPortMap = wirePortMap.collect({
    case (name, portTuple) if portTuple.isInput => name -> portTuple.sink.get
  })


  val rvElements = ArrayBuffer[(String, ReadyValidIO[Data])]()

  // Using a channel's globalName; look up it's associated port tuple
  val rvPortMap: Map[String, TargetRVPortTuple] = chAnnos.collect({
    case ch @ FAMEChannelConnectionAnnotation(globalName, info@DecoupledForwardChannel(_,_,_,_), _, leafSources, leafSinks) =>
      val sourcePortPair = leafSources.map({ tRefs =>
        require(!tRefs.isEmpty, "FIXME: Are empty decoupleds OK?")
        val validTRef: ReferenceTarget = info.validSource.getOrElse(throw new RuntimeException(
          "Target RV port has leaves but no TRef to a validSource"))
        val readyTRef: ReferenceTarget = info.readySink.getOrElse(throw new RuntimeException(
           "Target RV port has leaves but no TRef to a readySink"))

        val fwdName = validTRef.ref
        val fwdPort = Decoupled(Valid(payloadTypeMap(ch)))
        val revName = readyTRef.ref
        val revPort = Flipped(Decoupled(Bool()))
        rvElements ++= Seq((fwdName -> fwdPort), (revName -> revPort))
        (fwdPort, revPort)
      })

      val sinkPortPair = leafSinks.map({ tRefs =>
        require(!tRefs.isEmpty, "FIXME: Are empty decoupleds OK?")
        val validTRef: ReferenceTarget = info.validSink.getOrElse(throw new RuntimeException(
          "Target RV port has payload sinks but no TRef to a validSink"))
        val readyTRef: ReferenceTarget = info.readySource.getOrElse(throw new RuntimeException(
          "Target RV port has payload sinks but no TRef to a readySource"))

        val fwdName = validTRef.ref
        val fwdPort = Flipped(Decoupled(Valid(payloadTypeMap(ch))))
        val revName = readyTRef.ref
        val revPort = Decoupled(Bool())
        rvElements ++= Seq((fwdName -> fwdPort), (revName -> revPort))
        (fwdPort, revPort)
      })
      globalName -> TargetRVPortTuple(sourcePortPair, sinkPortPair)
  }).toMap

  // Looks up a  channel based on a channel name
  val rvOutputPortMap = rvPortMap.collect({
    case (name, portTuple) if portTuple.isOutput => name -> portTuple.source.get
  })

  val rvInputPortMap = rvPortMap.collect({
    case (name, portTuple) if portTuple.isInput => name -> portTuple.sink.get
  })

  // Looks up a FCCA based on a global channel name
  val chNameToAnnoMap = chAnnos.map(anno => anno.globalName -> anno)
}

class ClockRecord(numClocks: Int) extends Record {
  override val elements = ListMap(Seq.tabulate(numClocks)(i => s"_$i" -> Clock()):_*)
  override def cloneType = new ClockRecord(numClocks).asInstanceOf[this.type]
}

class TargetBoxIO(val chAnnos: Seq[FAMEChannelConnectionAnnotation],
                   leafTypeMap: Map[ReferenceTarget, firrtl.ir.Port])
                  extends ChannelizedWrapperIO(chAnnos, leafTypeMap) {

  def regenClockType(refTargets: Seq[ReferenceTarget]): Data = refTargets.size match {
    case 1 => Clock()
    case size => new ClockRecord(refTargets.size)
  }

  val clockElement: (String, DecoupledIO[Data]) = chAnnos.collectFirst({
    case ch @ FAMEChannelConnectionAnnotation(globalName, fame.TargetClockChannel, _, _, Some(sinks)) =>
      sinks.head.ref.stripSuffix("_bits") -> Flipped(Decoupled(regenClockType(sinks)))
  }).get

  val hostClock = Input(Clock())
  val hostReset = Input(Bool())
  override val elements = ListMap((Seq(clockElement) ++ wireElements ++ rvElements):_*) ++
    // Untokenized ports
    ListMap("hostClock" -> hostClock, "hostReset" -> hostReset)
  override def cloneType: this.type = new TargetBoxIO(chAnnos, leafTypeMap).asInstanceOf[this.type]
}

class TargetBox(chAnnos: Seq[FAMEChannelConnectionAnnotation],
               leafTypeMap: Map[ReferenceTarget, firrtl.ir.Port]) extends BlackBox {
  val io = IO(new TargetBoxIO(chAnnos, leafTypeMap))
}

class SimWrapperChannels(val chAnnos: Seq[FAMEChannelConnectionAnnotation],
                         val bridgeAnnos: Seq[BridgeIOAnnotation],
                         leafTypeMap: Map[ReferenceTarget, firrtl.ir.Port])
    extends ChannelizedWrapperIO(chAnnos, leafTypeMap) {

  def regenClockType(refTargets: Seq[ReferenceTarget]): Vec[Bool] = Vec(refTargets.size, Bool())

  val clockElement: (String, DecoupledIO[Vec[Bool]]) = chAnnos.collectFirst({
    case ch @ FAMEChannelConnectionAnnotation(globalName, fame.TargetClockChannel, _, _, Some(sinks)) =>
      sinks.head.ref.stripSuffix("_bits") -> Flipped(Decoupled(regenClockType(sinks)))
  }).get

  override val elements = ListMap((Seq(clockElement) ++ wireElements ++ rvElements):_*)
  override def cloneType: this.type = new SimWrapperChannels(chAnnos, bridgeAnnos, leafTypeMap).asInstanceOf[this.type]
}

case class SimWrapperConfig(chAnnos: Seq[FAMEChannelConnectionAnnotation],
                         bridgeAnnos: Seq[BridgeIOAnnotation],
                         leafTypeMap: Map[ReferenceTarget, firrtl.ir.Port])

class SimWrapper(config: SimWrapperConfig)(implicit val p: Parameters) extends MultiIOModule with HasSimWrapperParams {

  outer =>
  val SimWrapperConfig(chAnnos, bridgeAnnos, leafTypeMap) = config

  // Remove all FCAs that are loopback channels. All non-loopback FCAs connect
  // to bridges and will be presented in the SimWrapper's IO
  val bridgeChAnnos = chAnnos.collect({
    case fca @ FAMEChannelConnectionAnnotation(_,_,_,_,None) => fca
    case fca @ FAMEChannelConnectionAnnotation(_,_,_,None,_) => fca
  })

  val channelPorts = IO(new SimWrapperChannels(bridgeChAnnos, bridgeAnnos, leafTypeMap))
  val target = Module(new TargetBox(chAnnos, leafTypeMap))

<<<<<<< HEAD
  target.io.hostReset := reset.toBool && hostReset
  target.io.hostClock := clock
  import chisel3.core.ExplicitCompileOptions.NotStrict // FIXME
=======
  // Indicates SimulationMapping which module we want to replace with the simulator
  annotate(new ChiselAnnotation { def toFirrtl =
    TargetBoxAnnotation(outer.toNamed.toTarget.ref(target.instanceName))
  })

  target.io.hostReset := reset.toBool
  target.io.clock := clock
  import chisel3.ExplicitCompileOptions.NotStrict // FIXME
>>>>>>> 19e4e254

  def getPipeChannelType(chAnno: FAMEChannelConnectionAnnotation): ChLeafType = {
    target.io.wireTypeMap(chAnno)
  }

  def genPipeChannel(chAnno: FAMEChannelConnectionAnnotation, latency: Int = 1): PipeChannel[ChLeafType] = {
    require(chAnno.sources == None || chAnno.sources.get.size == 1, "Can't aggregate wire-type channels yet")
    require(chAnno.sinks   == None || chAnno.sinks  .get.size == 1, "Can't aggregate wire-type channels yet")

    val channel = Module(new PipeChannel(getPipeChannelType(chAnno), latency))
    channel suggestName s"PipeChannel_${chAnno.globalName}"

    val portTuple = target.io.wirePortMap(chAnno.globalName)
    portTuple.source match {
      case Some(srcP) => channel.io.in <> srcP
      case None => channel.io.in <> channelPorts.elements(s"${chAnno.globalName}_sink")
    }

    portTuple.sink match {
      case Some(sinkP) => sinkP <> channel.io.out
      case None => channelPorts.elements(s"${chAnno.globalName}_source") <> channel.io.out
    }

    channel.io.trace.ready := DontCare
    channel.io.traceLen := DontCare
    channel
  }

  @chiselName
  def genClockChannel(chAnno: FAMEChannelConnectionAnnotation): Unit = {
    require(chAnno.channelInfo == fame.TargetClockChannel)
    val clockTokens = channelPorts.clockElement._2
    target.io.clockElement._2.valid := clockTokens.valid
    clockTokens.ready := target.io.clockElement._2.ready
    target.io.clockElement._2.bits match {
      case port: Clock => port := clockTokens.bits(0).asClock
      case port: ClockRecord => port.elements.zip(clockTokens.bits).foreach({ case ((_, p), i) => p := i.asClock})
    }
  }

  // Helper functions to attach legacy SimReadyValidIO to true, dual-channel implementations of target ready-valid
  def bindRVChannelEnq[T <: Data](enq: SimReadyValidIO[T], port: TargetRVPortType): Unit = {
    val (fwdPort, revPort) = port
    enq.fwd.hValid   := fwdPort.valid
    enq.target.valid := fwdPort.bits.valid
    enq.target.bits  := fwdPort.bits.bits  // Yeah, i know
    fwdPort.ready := enq.fwd.hReady

    // Connect up the target-ready token channel
    revPort.valid := enq.rev.hValid
    revPort.bits  := enq.target.ready
    enq.rev.hReady := revPort.ready
  }

  def bindRVChannelDeq[T <: Data](deq: SimReadyValidIO[T], port: TargetRVPortType): Unit = {
    val (fwdPort, revPort) = port
    deq.fwd.hReady := fwdPort.ready
    fwdPort.valid      := deq.fwd.hValid
    fwdPort.bits.valid := deq.target.valid
    fwdPort.bits.bits  := deq.target.bits

    // Connect up the target-ready token channel
    deq.rev.hValid   := revPort.valid
    deq.target.ready := revPort.bits
    revPort.ready := deq.rev.hReady
  }


  def getReadyValidChannelType(chAnno: FAMEChannelConnectionAnnotation): Data = {
    target.io.payloadTypeMap(chAnno)
  }

  def genReadyValidChannel(chAnno: FAMEChannelConnectionAnnotation): ReadyValidChannel[Data] = {
      val chName = chAnno.globalName
      val strippedName = chName.stripSuffix("_fwd")
      val bridgeClockRatio = UnityClockRatio // TODO: FIXME
      // A channel is considered "flipped" if it's sunk by the tranformed RTL (sourced by an bridge)
      val channel = Module(new ReadyValidChannel(getReadyValidChannelType(chAnno).cloneType))

      channel.suggestName(s"ReadyValidChannel_$strippedName")

      val enqPortPair = (chAnno.sources match {
        case Some(_) => target.io.rvOutputPortMap(chName)
        case None => channelPorts.rvInputPortMap(chName)
      })
      bindRVChannelEnq(channel.io.enq, enqPortPair)

      val deqPortPair = (chAnno.sinks match {
        case Some(_) => target.io.rvInputPortMap(chName)
        case None => channelPorts.rvOutputPortMap(chName)
      })
      bindRVChannelDeq(channel.io.deq, deqPortPair)

      channel.io.trace := DontCare
      channel.io.traceLen := DontCare
      channel.io.targetReset.bits := false.B
      channel.io.targetReset.valid := true.B
      channel
  }

  // Generate all ready-valid channels
  val rvChannels = chAnnos.collect({
    case ch @ FAMEChannelConnectionAnnotation(_,fame.DecoupledForwardChannel(_,_,_,_),_,_,_) => genReadyValidChannel(ch)
  })

  // Generate all wire channels, excluding reset
  chAnnos.collect({
    case ch @ FAMEChannelConnectionAnnotation(name, fame.PipeChannel(latency),_,_,_)  => genPipeChannel(ch, latency)
  })

  // Generate clock channels
  val clockChannels = chAnnos.collect({case ch @ FAMEChannelConnectionAnnotation(_, fame.TargetClockChannel,_,_,_)  => ch })
  require(clockChannels.size == 1)
  genClockChannel(clockChannels.head)
}<|MERGE_RESOLUTION|>--- conflicted
+++ resolved
@@ -14,11 +14,7 @@
 
 import chisel3._
 import chisel3.util._
-<<<<<<< HEAD
-import chisel3.experimental.{MultiIOModule, Direction, chiselName}
-=======
-import chisel3.experimental.{Direction, ChiselAnnotation, annotate}
->>>>>>> 19e4e254
+import chisel3.experimental.{Direction, chiselName, ChiselAnnotation, annotate}
 import chisel3.experimental.DataMirror.directionOf
 import firrtl.annotations.{SingleTargetAnnotation, ReferenceTarget}
 
@@ -268,20 +264,14 @@
   val channelPorts = IO(new SimWrapperChannels(bridgeChAnnos, bridgeAnnos, leafTypeMap))
   val target = Module(new TargetBox(chAnnos, leafTypeMap))
 
-<<<<<<< HEAD
-  target.io.hostReset := reset.toBool && hostReset
-  target.io.hostClock := clock
-  import chisel3.core.ExplicitCompileOptions.NotStrict // FIXME
-=======
   // Indicates SimulationMapping which module we want to replace with the simulator
   annotate(new ChiselAnnotation { def toFirrtl =
     TargetBoxAnnotation(outer.toNamed.toTarget.ref(target.instanceName))
   })
 
   target.io.hostReset := reset.toBool
-  target.io.clock := clock
+  target.io.hostClock := clock
   import chisel3.ExplicitCompileOptions.NotStrict // FIXME
->>>>>>> 19e4e254
 
   def getPipeChannelType(chAnno: FAMEChannelConnectionAnnotation): ChLeafType = {
     target.io.wireTypeMap(chAnno)
