--- conflicted
+++ resolved
@@ -127,28 +127,18 @@
   lazy val connectivity = (new CheckCombLoops).analyze(state)
 
   val channels = new LinkedHashSet[String]
-<<<<<<< HEAD
   val channelHasTimestamp = new LinkedHashSet[String]
-  val channelsByPort = new LinkedHashMap[ReferenceTarget, String]
-=======
   val channelsByPort = new LinkedHashMap[ReferenceTarget, mutable.Set[String]] with MultiMap[ReferenceTarget, String]
->>>>>>> 8d7b1efb
   val transformedModules = new LinkedHashSet[ModuleTarget]
   state.annotations.collect({
     case fta @ FAMETransformAnnotation(tpe, mt) if (tpe == fameType) =>
       transformedModules += mt
     case fca: FAMEChannelConnectionAnnotation =>
       channels += fca.globalName
-<<<<<<< HEAD
       if (fca.channelInfo.hasTimestamp) channelHasTimestamp += fca.globalName
-      fca.clock.foreach({ rt => channelsByPort(rt) = fca.globalName })
-      fca.sinks.toSeq.flatten.foreach({ rt => channelsByPort(rt) = fca.globalName })
-      fca.sources.toSeq.flatten.foreach({ rt => channelsByPort(rt) = fca.globalName })
-=======
       fca.clock.foreach({ rt => channelsByPort.addBinding(rt, fca.globalName) })
       fca.sinks.toSeq.flatten.foreach({ rt => channelsByPort.addBinding(rt, fca.globalName) })
       fca.sources.toSeq.flatten.foreach({ rt => channelsByPort.addBinding(rt, fca.globalName) })
->>>>>>> 8d7b1efb
   })
 
   private val moduleOfInstance = new LinkedHashMap[String, String]
