// See LICENSE for license details.
package midas
package models

// From RC
import freechips.rocketchip.config.{Parameters, Field}
import freechips.rocketchip.util.{DecoupledHelper}
import freechips.rocketchip.diplomacy.{IdRange, LazyModule, AddressSet, TransferSizes}
import freechips.rocketchip.amba.axi4._
import junctions._

import chisel3._
import chisel3.util._

import midas.core._
import midas.widgets._
import midas.passes.{Fame1ChiselAnnotation}
import midas.passes.fame.{HasSerializationHints}

import scala.math.min
import Console.{UNDERLINED, RESET}

import java.io.{File, FileWriter}

object ModelID {
  var id = 0
}

// Note: NASTI -> legacy rocket chip implementation of AXI4
case object FasedAXI4Edge extends Field[Option[AXI4EdgeSummary]](None)

case class BaseParams(
  // Pessimistically provisions the functional model. Don't be cheap:
  // underprovisioning will force functional model to assert backpressure on
  // target AW. W or R channels, which may lead to unexpected bandwidth throttling.
  maxReads: Int,
  maxWrites: Int,
  nastiKey: Option[NastiParameters] = None,
  edge: Option[AXI4EdgeParameters] = None,

  // If not providing an AXI4 edge, use these to constrain the amount of FPGA DRAM
  // used by the memory model
  targetAddressOffset: Option[BigInt]    = None,
  targetAddressSpaceSize: Option[BigInt] = None,

  // AREA OPTIMIZATIONS:
  // AXI4 bursts(INCR) can be 256 beats in length -- some
  // area can be saved if the target design only issues smaller requests
  maxReadLength: Int = 256,
  maxReadsPerID: Option[Int] = None,
  maxWriteLength: Int = 256,
  maxWritesPerID: Option[Int] = None,

  // DEBUG FEATURES
  // Check for collisions in pending reads and writes to the host memory system
  // May produce false positives in timing models that reorder requests
  detectAddressCollisions: Boolean = false,

  // HOST INSTRUMENTATION
  stallEventCounters: Boolean = false, // To track causes of target-time stalls
  localHCycleCount: Boolean = false, // Host Cycle Counter
  latencyHistograms: Boolean = false, // Creates a BRAM histogram of various system latencies

  // BASE TIMING-MODEL SETTINGS
  // Some(key) instantiates an LLC model in front of the DRAM timing model
  llcKey: Option[LLCParams] = None,

  // BASE TIMING-MODEL INSTRUMENTATION
  xactionCounters: Boolean = true, // Numbers of read and write AXI4 xactions
  beatCounters: Boolean = false, // Numbers of read and write beats in AXI4 xactions
  targetCycleCounter: Boolean = false, // Redundant in a full simulator; useful for testing

  // Number of xactions in flight in a given cycle. Bin N contains the range
  // (occupancyHistograms[N-1], occupancyHistograms[N]]
  occupancyHistograms: Seq[Int] = Seq(0, 2, 4, 8),
  addrRangeCounters: BigInt = BigInt(0)
)
// A serializable summary of the diplomatic edge
case class AXI4EdgeSummary(
  maxReadTransfer: Int,
  maxWriteTransfer: Int,
  idReuse: Option[Int],
  maxFlight: Option[Int],
  address: Seq[AddressSet]
) {
  def targetAddressOffset(): BigInt = address.map(_.base).min
}

object AXI4EdgeSummary {
  // Returns max ID reuse; None -> unbounded
  private def getIDReuseFromEdge(e: AXI4EdgeParameters): Option[Int] = {
    val maxFlightPerMaster = e.master.masters.map(_.maxFlight)
    maxFlightPerMaster.reduce( (_,_) match {
      case (Some(prev), Some(cur)) => Some(scala.math.max(prev, cur))
      case _ => None
    })
  }
  // Returns (maxReadLength, maxWriteLength)
  private def getMaxTransferFromEdge(e: AXI4EdgeParameters): (Int, Int) = {
    val beatBytes = e.slave.beatBytes
    val readXferSize  = e.slave.slaves.head.supportsRead.max
    val writeXferSize = e.slave.slaves.head.supportsWrite.max
    ((readXferSize + beatBytes - 1) / beatBytes, (writeXferSize + beatBytes - 1) / beatBytes)
  }

  // Sums up the maximum number of requests that can be inflight across all masters
  // None -> unbounded
  private def getMaxTotalFlightFromEdge(e: AXI4EdgeParameters): Option[Int] = {
    val maxFlightPerMaster = e.master.masters.map(_.maxFlight)
    maxFlightPerMaster.reduce( (_,_) match {
      case (Some(prev), Some(cur)) => Some(prev + cur)
      case _ => None
    })
  }

  def apply(e: AXI4EdgeParameters, idx: Int = 0): AXI4EdgeSummary = {
    val slave = e.slave.slaves(idx)
    AXI4EdgeSummary(
    getMaxTransferFromEdge(e)._1,
    getMaxTransferFromEdge(e)._2,
    getIDReuseFromEdge(e),
    getMaxTotalFlightFromEdge(e),
    slave.address)
  }
}

abstract class BaseConfig {
  def params: BaseParams

  private def getMaxPerID(e: Option[AXI4EdgeSummary], modelMaxXactions: Int, userMax: Option[Int])(implicit p: Parameters): Int = {
    e.flatMap(_.idReuse).getOrElse(min(userMax.getOrElse(modelMaxXactions), modelMaxXactions))
  }

  def maxReadLength(implicit p: Parameters) = p(FasedAXI4Edge) match {
    case Some(e) => e.maxReadTransfer
    case _ => params.maxReadLength
  }

  def maxWriteLength(implicit p: Parameters) = p(FasedAXI4Edge) match {
    case Some(e) => e.maxWriteTransfer
    case _ => params.maxWriteLength
  }

  def maxWritesPerID(implicit p: Parameters) = getMaxPerID(p(FasedAXI4Edge), params.maxWrites, params.maxWritesPerID)
  def maxReadsPerID(implicit p: Parameters) = getMaxPerID(p(FasedAXI4Edge), params.maxReads, params.maxReadsPerID)

  def maxWrites(implicit p: Parameters) = {
    val maxFromEdge = p(FasedAXI4Edge).flatMap(_.maxFlight).getOrElse(params.maxWrites)
    min(params.maxWrites, maxFromEdge)
  }

  def maxReads(implicit p: Parameters) = {
    val maxFromEdge = p(FasedAXI4Edge).flatMap(_.maxFlight).getOrElse(params.maxReads)
    min(params.maxReads, maxFromEdge)
  }

  def useLLCModel = params.llcKey != None

  // Timing model classes implement this function to elaborate the correct module
  def elaborate()(implicit p: Parameters): TimingModel

  def maxWritesBits(implicit p: Parameters) = log2Up(maxWrites)
  def maxReadsBits(implicit p: Parameters) = log2Up(maxReads)

  def targetAddressSpace(implicit p: Parameters): Seq[AddressSet] =
    p(FasedAXI4Edge).map(_.address)
                    .getOrElse(AddressSet.misaligned(params.targetAddressOffset.getOrElse(0),
                                                     params.targetAddressSpaceSize.getOrElse(BigInt(1) << p(NastiKey).addrBits)))

  def targetWTransfer(implicit p: Parameters): TransferSizes =
    TransferSizes(1, maxWriteLength * p(NastiKey).dataBits/8)

  def targetRTransfer(implicit p: Parameters): TransferSizes =
    TransferSizes(1, maxReadLength * p(NastiKey).dataBits/8)
}


// A wrapper bundle around all of the programmable settings in the functional model (!timing model).
class FuncModelProgrammableRegs extends Bundle with HasProgrammableRegisters {
  val relaxFunctionalModel = Input(Bool())

  val registers = Seq(
    (relaxFunctionalModel -> RuntimeSetting(0, """Relax functional model""", max = Some(1)))
  )

  def getFuncModelSettings(): Seq[(String, String)] = {
    Console.println(s"${UNDERLINED}Functional Model Settings${RESET}")
    setUnboundSettings()
    getSettings()
  }
}

class FASEDTargetIO(implicit val p: Parameters) extends Bundle {
  val axi4 = Flipped(new NastiIO)
  val reset = Input(Bool())
  val clock = Input(Clock())
}

// Need to wrap up all the parameters in a case class for serialization. The edge and width
// were previously passed in via the target's Parameters object
case class CompleteConfig(
    userProvided: BaseConfig,
    axi4Widths: NastiParameters,
    axi4Edge: Option[AXI4EdgeSummary] = None,
<<<<<<< HEAD
    lastChannel: Boolean = true) extends HasSerializationHints {
=======
    memoryRegionName: Option[String] = None) extends HasSerializationHints {
>>>>>>> 3c18b391
  def typeHints(): Seq[Class[_]] = Seq(userProvided.getClass)
}

class FASEDMemoryTimingModel(completeConfig: CompleteConfig, hostParams: Parameters) extends BridgeModule[HostPortIO[FASEDTargetIO]]()(hostParams)
    with UsesHostDRAM {

  val cfg = completeConfig.userProvided

  // Reconstitute the parameters object
  implicit override val p = hostParams.alterPartial({
    case NastiKey => completeConfig.axi4Widths
    case FasedAXI4Edge => completeConfig.axi4Edge
  })

  // Begin: Implementation of UsesHostDRAM
  val memoryMasterNode = AXI4MasterNode(
    Seq(AXI4MasterPortParameters(
      masters = Seq(AXI4MasterParameters(
        name = "fased-memory-timing-model",
        id   = IdRange(0, 1 << p(NastiKey).idBits))))))

  val memorySlaveConstraints = MemorySlaveConstraints(cfg.targetAddressSpace, cfg.targetRTransfer, cfg.targetWTransfer)
  val memoryRegionName = completeConfig.memoryRegionName.getOrElse(getWName)
  // End: Implementation of UsesHostDRAM

  require(p(NastiKey).idBits <= p(MemNastiKey).idBits,
    "Target AXI4 IDs cannot be mapped 1:1 onto host AXI4 IDs"
  )

  lazy val module = new BridgeModuleImp(this) {
    val io = IO(new WidgetIO)
    val hPort = IO(HostPort(new FASEDTargetIO))
    val toHostDRAM: AXI4Bundle = memoryMasterNode.out.head._1
    val tNasti = hPort.hBits.axi4
    val tReset = hPort.hBits.reset

    val model = cfg.elaborate()
    printGenerationConfig

    // Debug: Put an optional bound on the number of memory requests we can make
    // to the host memory system
    val funcModelRegs = Wire(new FuncModelProgrammableRegs)
    val ingress = Module(new IngressModule(cfg))

    // Drop in a width adapter to handle differences between
    // the host and target memory widths
    val widthAdapter = Module(LazyModule(
      new TargetToHostAXI4Converter(p(NastiKey), p(MemNastiKey))
    ).module)

    toHostDRAM <> widthAdapter.sAxi4

    val toWidthAdapter = Wire(new NastiIO)
    AXI4NastiAssigner.toAXI4(widthAdapter.mAxi4, toWidthAdapter)
    toWidthAdapter.aw <> ingress.io.nastiOutputs.aw
    toWidthAdapter.ar <> ingress.io.nastiOutputs.ar
    toWidthAdapter.w  <> ingress.io.nastiOutputs.w

    val readEgress = Module(new ReadEgress(
      maxRequests = cfg.maxReads,
      maxReqLength = cfg.maxReadLength,
      maxReqsPerId = cfg.maxReadsPerID))

    readEgress.io.enq <> toWidthAdapter.r
    readEgress.io.enq.bits.user := DontCare

    val writeEgress = Module(new WriteEgress(
      maxRequests = cfg.maxWrites,
      maxReqLength = cfg.maxWriteLength,
      maxReqsPerId = cfg.maxWritesPerID))

    writeEgress.io.enq <> toWidthAdapter.b
    writeEgress.io.enq.bits.user := DontCare

    // Track outstanding requests to the host memory system
    val hOutstandingReads = SatUpDownCounter(cfg.maxReads)
    hOutstandingReads.inc := toHostDRAM.ar.fire()
    hOutstandingReads.dec := toHostDRAM.r.fire() && toHostDRAM.r.bits.last
    hOutstandingReads.max := cfg.maxReads.U
    val hOutstandingWrites = SatUpDownCounter(cfg.maxWrites)
    hOutstandingWrites.inc := toHostDRAM.aw.fire()
    hOutstandingWrites.dec := toHostDRAM.b.fire()
    hOutstandingWrites.max := cfg.maxWrites.U

    val host_mem_idle = hOutstandingReads.empty && hOutstandingWrites.empty
    // By default, disallow all R->W, W->R, and W->W reorderings in host memory
    // system. see IngressUnit.scala for more detail
    ingress.io.host_mem_idle := host_mem_idle
    ingress.io.host_read_inflight := !hOutstandingReads.empty
    ingress.io.relaxed := funcModelRegs.relaxFunctionalModel

    // Five conditions to execute a target cycle:
    // 1: AXI4 tokens are available, and there is space to enqueue a new input token
    // 2: Ingress has space for requests snooped in token
    val ingressReady = ingress.io.nastiInputs.hReady
    // 3: Egress unit has produced the payloads for read response channel
    val rReady = readEgress.io.resp.hValid
    // 4: Egress unit has produced the payloads for write response channel
    val bReady = writeEgress.io.resp.hValid
    // 5: If targetReset is asserted the host-memory system must first settle
    val tResetReady = (!tReset || host_mem_idle)

    // decoupled helper fire currently doesn't support directly passing true/false.B as exclude
    val tFireHelper = DecoupledHelper(hPort.toHost.hValid,
                                      hPort.fromHost.hReady,
                                      ingressReady, bReady, rReady, tResetReady)

    val targetFire = tFireHelper.fire
    // HACK: Feeding valid back on ready and ready back on valid until we figure out
    // channel tokenization
    hPort.toHost.hReady := tFireHelper.fire
    hPort.fromHost.hValid := tFireHelper.fire
    ingress.io.nastiInputs.hValid := tFireHelper.fire(ingressReady)

    model.tNasti <> tNasti
    model.reset := tReset
    // Connect up aw to ingress and model
    ingress.io.nastiInputs.hBits.aw.valid := tNasti.aw.fire
    ingress.io.nastiInputs.hBits.aw.bits := tNasti.aw.bits

    // Connect ar to ingress and model
    ingress.io.nastiInputs.hBits.ar.valid := tNasti.ar.fire
    ingress.io.nastiInputs.hBits.ar.bits := tNasti.ar.bits

    // Connect w to ingress and model
    ingress.io.nastiInputs.hBits.w.valid := tNasti.w.fire
    ingress.io.nastiInputs.hBits.w.bits := tNasti.w.bits

    // Connect target-level signals between egress and model
    readEgress.io.req.t := model.io.egressReq.r
    readEgress.io.req.hValid := targetFire
    readEgress.io.resp.tReady := model.io.egressResp.rReady
    model.io.egressResp.rBits := readEgress.io.resp.tBits

    writeEgress.io.req.t := model.io.egressReq.b
    writeEgress.io.req.hValid := targetFire
    writeEgress.io.resp.tReady := model.io.egressResp.bReady
    model.io.egressResp.bBits := writeEgress.io.resp.tBits

    ingress.reset     := reset.toBool || tReset && tFireHelper.fire(ingressReady)
    readEgress.reset  := reset.toBool || tReset && targetFire
    writeEgress.reset := reset.toBool || tReset && targetFire


    if (cfg.params.localHCycleCount) {
      val hCycle = RegInit(0.U(32.W))
      hCycle := hCycle + 1.U
      attach(hCycle, "hostCycle", ReadOnly)
    }

    if (cfg.params.stallEventCounters) {
      val writeEgressStalls = RegInit(0.U(32.W))
      when(!bReady) {
        writeEgressStalls := writeEgressStalls + 1.U
      }

      val readEgressStalls = RegInit(0.U(32.W))
      when(!rReady) {
        readEgressStalls := readEgressStalls + 1.U
      }

      val tokenStalls = RegInit(0.U(32.W))
      when(!(tResetReady && hPort.toHost.hValid && hPort.fromHost.hReady)) {
        tokenStalls := tokenStalls + 1.U
      }

      val hostMemoryIdleCycles = RegInit(0.U(32.W))
      when(host_mem_idle) {
        hostMemoryIdleCycles := hostMemoryIdleCycles + 1.U
      }

      when (targetFire) {
        writeEgressStalls := 0.U
        readEgressStalls := 0.U
        tokenStalls := 0.U
      }
      attach(writeEgressStalls, "writeStalled", ReadOnly)
      attach(readEgressStalls, "readStalled", ReadOnly)
      attach(tokenStalls, "tokenStalled", ReadOnly)
    }

    if (cfg.params.detectAddressCollisions) {
      val discardedMSBs = 6
      val collision_checker = Module(new AddressCollisionChecker(
        cfg.maxReads, cfg.maxWrites, p(NastiKey).addrBits - discardedMSBs))
      collision_checker.io.read_req.valid  := targetFire && tNasti.ar.fire
      collision_checker.io.read_req.bits   := tNasti.ar.bits.addr >> discardedMSBs
      collision_checker.io.read_done       := toHostDRAM.r.fire && toHostDRAM.r.bits.last

      collision_checker.io.write_req.valid := targetFire && tNasti.aw.fire
      collision_checker.io.write_req.bits  := tNasti.aw.bits.addr >> discardedMSBs
      collision_checker.io.write_done      := toHostDRAM.b.fire

      val collision_addr = RegEnable(collision_checker.io.collision_addr.bits,
                                     targetFire & collision_checker.io.collision_addr.valid)

      val num_collisions = RegInit(0.U(32.W))
      when (targetFire && collision_checker.io.collision_addr.valid) {
        num_collisions := num_collisions + 1.U
      }

      attach(num_collisions, "addrCollision", ReadOnly)
      attach(collision_addr, "collisionAddr", ReadOnly)
    }

    if (cfg.params.latencyHistograms) {

      // Measure latency from reception of first read data beat; need
      // some state to track when a beat corresponds to the start of a new xaction
      val newHRead = RegInit(true.B)
      when (readEgress.io.enq.fire && readEgress.io.enq.bits.last) {
        newHRead := true.B
      }.elsewhen (readEgress.io.enq.fire) {
        newHRead := false.B
      }
      // Latencies of host xactions
      val hReadLatencyHist = HostLatencyHistogram(
        ingress.io.nastiOutputs.ar.fire,
        ingress.io.nastiOutputs.ar.bits.id,
        readEgress.io.enq.fire && newHRead,
        readEgress.io.enq.bits.id
      )
      attachIO(hReadLatencyHist, "hostReadLatencyHist_")

      val hWriteLatencyHist = HostLatencyHistogram(
        ingress.io.nastiOutputs.aw.fire,
        ingress.io.nastiOutputs.aw.bits.id,
        writeEgress.io.enq.fire,
        writeEgress.io.enq.bits.id
      )
      attachIO(hWriteLatencyHist, "hostWriteLatencyHist_")

      // target-time latencies of xactions
      val newTRead = RegInit(true.B)
      // Measure latency from reception of first read data beat; need
      // some state to track when a beat corresponds to the start of a new xaction
      when (targetFire) {
        when (model.tNasti.r.fire && model.tNasti.r.bits.last) {
          newTRead := true.B
        }.elsewhen (model.tNasti.r.fire) {
          newTRead := false.B
        }
      }

      val tReadLatencyHist = HostLatencyHistogram(
        model.tNasti.ar.fire && targetFire,
        model.tNasti.ar.bits.id,
        model.tNasti.r.fire && targetFire && newTRead,
        model.tNasti.r.bits.id,
        cycleCountEnable = targetFire
      )
      attachIO(tReadLatencyHist, "targetReadLatencyHist_")

      val tWriteLatencyHist = HostLatencyHistogram(
        model.tNasti.aw.fire && targetFire,
        model.tNasti.aw.bits.id,
        model.tNasti.b.fire && targetFire,
        model.tNasti.b.bits.id,
        cycleCountEnable = targetFire
      )
      attachIO(tWriteLatencyHist, "targetWriteLatencyHist_")

      // Total host-latency of transactions
      val totalReadLatencyHist = HostLatencyHistogram(
        model.tNasti.ar.fire && targetFire,
        model.tNasti.ar.bits.id,
        model.tNasti.r.fire && targetFire && newTRead,
        model.tNasti.r.bits.id
      )
      attachIO(totalReadLatencyHist, "totalReadLatencyHist_")

      val totalWriteLatencyHist = HostLatencyHistogram(
        model.tNasti.aw.fire && targetFire,
        model.tNasti.aw.bits.id,
        model.tNasti.b.fire && targetFire,
        model.tNasti.b.bits.id
      )
      attachIO(totalWriteLatencyHist, "totalWriteLatencyHist_")

      // Ingress latencies
      val iReadLatencyHist = HostLatencyHistogram(
        ingress.io.nastiInputs.hBits.ar.fire() && targetFire,
        ingress.io.nastiInputs.hBits.ar.bits.id,
        ingress.io.nastiOutputs.ar.fire,
        ingress.io.nastiOutputs.ar.bits.id
      )
      attachIO(iReadLatencyHist, "ingressReadLatencyHist_")

      val iWriteLatencyHist = HostLatencyHistogram(
        ingress.io.nastiInputs.hBits.aw.fire() && targetFire,
        ingress.io.nastiInputs.hBits.aw.bits.id,
        ingress.io.nastiOutputs.aw.fire,
        ingress.io.nastiOutputs.aw.bits.id
      )
      attachIO(iWriteLatencyHist, "ingressWriteLatencyHist_")
    }

    if (cfg.params.addrRangeCounters > 0) {
      val n = cfg.params.addrRangeCounters
      val readRanges = AddressRangeCounter(n, model.tNasti.ar, targetFire)
      val writeRanges = AddressRangeCounter(n, model.tNasti.aw, targetFire)
      val numRanges = n.U(32.W)

      attachIO(readRanges, "readRanges_")
      attachIO(writeRanges, "writeRanges_")
      attach(numRanges, "numRanges", ReadOnly)
    }

<<<<<<< HEAD
    sb.append(CppGenerationUtils.genMacro(s"${getWName.toUpperCase}_target_addr_bits", UInt32(p(NastiKey).addrBits)))
    sb.append(CppGenerationUtils.genMacro(s"${getWName.toUpperCase}_last_channel", UInt32(if (completeConfig.lastChannel) 1 else 0)))

    //crRegistry.genArrayHeader(wName.getOrElse(name).toUpperCase, base, sb)
  }
=======
    val rrespError = RegEnable(toHostDRAM.r.bits.resp, 0.U,
      toHostDRAM.r.bits.resp =/= 0.U && toHostDRAM.r.fire)
    val brespError = RegEnable(toHostDRAM.r.bits.resp, 0.U,
      toHostDRAM.b.bits.resp =/= 0.U && toHostDRAM.b.fire)

    // Generate the configuration registers and tie them to the ctrl bus
    attachIO(model.io.mmReg)
    attachIO(funcModelRegs)
    attach(rrespError, "rrespError", ReadOnly)
    attach(brespError, "brespError", ReadOnly)

    genCRFile()
    dontTouch(targetFire)
    chisel3.experimental.annotate(Fame1ChiselAnnotation(model, "targetFire"))
    getDefaultSettings("runtime.conf")

    override def genHeader(base: BigInt, sb: StringBuilder) {
      def genCPPmap(mapName: String, map: Map[String, BigInt]): String = {
        val prefix = s"const std::map<std::string, int> $mapName = {\n"
        map.foldLeft(prefix)((str, kvp) => str + s""" {\"${kvp._1}\", ${kvp._2}},\n""") + "};\n"
      }
      import midas.widgets.CppGenerationUtils._
      super.genHeader(base, sb)
      sb.append(CppGenerationUtils.genMacro(s"${getWName.toUpperCase}_target_addr_bits", UInt32(p(NastiKey).addrBits)))
    }
>>>>>>> 3c18b391

    // Prints out key elaboration time settings
    private def printGenerationConfig(): Unit = {
      println("Generating a Midas Memory Model")
      println("  Max Read Requests: " + cfg.maxReads)
      println("  Max Write Requests: " + cfg.maxReads)
      println("  Max Read Length: " + cfg.maxReadLength)
      println("  Max Write Length: " + cfg.maxWriteLength)
      println("  Max Read ID Reuse: " + cfg.maxReadsPerID)
      println("  Max Write ID Reuse: " + cfg.maxWritesPerID)

      println("\nTiming Model Parameters")
      model.printGenerationConfig
      cfg.params.llcKey match {
        case Some(key) => key.print()
        case None => println("  No LLC Model Instantiated\n")
      }
    }

<<<<<<< HEAD
  // Accepts an elaborated memory model and generates a runtime configuration for it
  private def emitSettings(fileName: String, settings: Seq[(String, String)])(implicit p: Parameters): Unit = {
    val file = new File(p(OutputDir), fileName)
    val writer = new FileWriter(file, ModelID.id != 0)
    settings.foreach({
      case (field, value) => writer.write(s"+mm_${field}_${ModelID.id}=${value}\n")
    })
    ModelID.id += 1
    writer.close
  }
=======
    // Accepts an elaborated memory model and generates a runtime configuration for it
    private def emitSettings(fileName: String, settings: Seq[(String, String)])(implicit p: Parameters): Unit = {
      val file = new File(p(OutputDir), fileName)
      val writer = new FileWriter(file)
      settings.foreach({
        case (field, value) => writer.write(s"+mm_${field}=${value}\n")
      })
      writer.close
    }
>>>>>>> 3c18b391

    def getSettings(fileName: String)(implicit p: Parameters) {
      println("\nGenerating a Midas Memory Model Configuration File")
      val functionalModelSettings = funcModelRegs.getFuncModelSettings()
      val timingModelSettings = model.io.mmReg.getTimingModelSettings()
      emitSettings(fileName, functionalModelSettings ++ timingModelSettings)
    }

    def getDefaultSettings(fileName: String)(implicit p: Parameters) {
      val functionalModelSettings = funcModelRegs.getDefaults()
      val timingModelSettings = model.io.mmReg.getDefaults()
      emitSettings(fileName, functionalModelSettings ++ timingModelSettings)
    }
  }
}

class FASEDBridge(argument: CompleteConfig)(implicit p: Parameters)
    extends BlackBox with Bridge[HostPortIO[FASEDTargetIO], FASEDMemoryTimingModel] {
  val io = IO(new FASEDTargetIO)
  val bridgeIO = HostPort(io)
  val constructorArg = Some(argument)
  generateAnnotations()
}

object FASEDBridge {
  def apply(clock: Clock, axi4: AXI4Bundle, reset: Bool, cfg: CompleteConfig)(implicit p: Parameters): FASEDBridge = {
    val ep = Module(new FASEDBridge(cfg)(p.alterPartial({ case NastiKey => cfg.axi4Widths })))
    ep.io.reset := reset
    ep.io.clock := clock
    // HACK: Nasti and Diplomatic have diverged to the point where it's no longer
    // safe to emit a partial connect leaf fields.
    AXI4NastiAssigner.toNasti(ep.io.axi4, axi4)
    //import chisel3.ExplicitCompileOptions.NotStrict
    //ep.io.axi4 <> axi4
    ep
  }
}<|MERGE_RESOLUTION|>--- conflicted
+++ resolved
@@ -202,11 +202,7 @@
     userProvided: BaseConfig,
     axi4Widths: NastiParameters,
     axi4Edge: Option[AXI4EdgeSummary] = None,
-<<<<<<< HEAD
-    lastChannel: Boolean = true) extends HasSerializationHints {
-=======
     memoryRegionName: Option[String] = None) extends HasSerializationHints {
->>>>>>> 3c18b391
   def typeHints(): Seq[Class[_]] = Seq(userProvided.getClass)
 }
 
@@ -515,13 +511,6 @@
       attach(numRanges, "numRanges", ReadOnly)
     }
 
-<<<<<<< HEAD
-    sb.append(CppGenerationUtils.genMacro(s"${getWName.toUpperCase}_target_addr_bits", UInt32(p(NastiKey).addrBits)))
-    sb.append(CppGenerationUtils.genMacro(s"${getWName.toUpperCase}_last_channel", UInt32(if (completeConfig.lastChannel) 1 else 0)))
-
-    //crRegistry.genArrayHeader(wName.getOrElse(name).toUpperCase, base, sb)
-  }
-=======
     val rrespError = RegEnable(toHostDRAM.r.bits.resp, 0.U,
       toHostDRAM.r.bits.resp =/= 0.U && toHostDRAM.r.fire)
     val brespError = RegEnable(toHostDRAM.r.bits.resp, 0.U,
@@ -547,7 +536,6 @@
       super.genHeader(base, sb)
       sb.append(CppGenerationUtils.genMacro(s"${getWName.toUpperCase}_target_addr_bits", UInt32(p(NastiKey).addrBits)))
     }
->>>>>>> 3c18b391
 
     // Prints out key elaboration time settings
     private def printGenerationConfig(): Unit = {
@@ -567,28 +555,16 @@
       }
     }
 
-<<<<<<< HEAD
-  // Accepts an elaborated memory model and generates a runtime configuration for it
-  private def emitSettings(fileName: String, settings: Seq[(String, String)])(implicit p: Parameters): Unit = {
-    val file = new File(p(OutputDir), fileName)
-    val writer = new FileWriter(file, ModelID.id != 0)
-    settings.foreach({
-      case (field, value) => writer.write(s"+mm_${field}_${ModelID.id}=${value}\n")
-    })
-    ModelID.id += 1
-    writer.close
-  }
-=======
     // Accepts an elaborated memory model and generates a runtime configuration for it
     private def emitSettings(fileName: String, settings: Seq[(String, String)])(implicit p: Parameters): Unit = {
       val file = new File(p(OutputDir), fileName)
-      val writer = new FileWriter(file)
+      val writer = new FileWriter(file, ModelID.id != 0)
       settings.foreach({
-        case (field, value) => writer.write(s"+mm_${field}=${value}\n")
+        case (field, value) => writer.write(s"+mm_${field}_${ModelID.id}=${value}\n")
       })
+      ModelID.id += 1
       writer.close
     }
->>>>>>> 3c18b391
 
     def getSettings(fileName: String)(implicit p: Parameters) {
       println("\nGenerating a Midas Memory Model Configuration File")
