--- conflicted
+++ resolved
@@ -203,19 +203,11 @@
 
   always #(`CLOCK_PERIOD / 2.0) clock = ~clock;
 
-<<<<<<< HEAD
-  reg [2047:0] vcdplusfile = '0;
-  reg [63:0] dump_start = '0;
-  reg [63:0] dump_end = {64{1'b1}};
-  reg [63:0] dump_cycles = '0;
-  reg [63:0] trace_count = '0;
-=======
   reg [2047:0] vcdplusfile = 2048'h0;
   reg [63:0] dump_start = 64'h0;
   reg [63:0] dump_end = {64{1'b1}};
   reg [63:0] dump_cycles = 64'h0;
   reg [63:0] trace_count = 64'h0;
->>>>>>> 716b28d6
 
   initial begin
 `ifdef DEBUG
