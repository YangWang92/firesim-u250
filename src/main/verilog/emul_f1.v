--- conflicted
+++ resolved
@@ -107,15 +107,11 @@
 
   always #(`CLOCK_PERIOD / 2.0) clock = ~clock;
 
-<<<<<<< HEAD
-  reg [2055:0] vcdplusfile = 0;
-=======
   reg [2047:0] vcdplusfile = 0;
   reg [63:0] dump_start = 0;
   reg [63:0] dump_end = {64{1'b1}};
   reg [63:0] dump_cycles = 0;
   reg [63:0] trace_count = 0;
->>>>>>> e74e8a8e
 
   initial begin
 `ifdef DEBUG
